"""
Minimal HTTP load balancer for prefill and decode servers for testing.
"""

import asyncio
import os
import random
import time
import urllib
from itertools import chain

import aiohttp
import orjson
import uvicorn
from fastapi import FastAPI, HTTPException
from fastapi.responses import ORJSONResponse, Response, StreamingResponse


class MiniLoadBalancer:
    def __init__(self, prefill_servers, decode_servers):
        self.prefill_servers = prefill_servers
        self.decode_servers = decode_servers
        self.profiling = False

        profile_dir = os.getenv("SGLANG_TORCH_PROFILER_DIR", "./tmp")
        os.makedirs(profile_dir, exist_ok=True)

    def select_pair(self):
        return random.choice(self.prefill_servers), random.choice(self.decode_servers)

    async def start_profile(self):
        """Start profiling on all servers."""
        if self.profiling:
            return {"success": False, "message": "Profiling is already in progress"}

        self.profiling = True
        async with aiohttp.ClientSession() as session:
            tasks = []
            for server in chain(self.prefill_servers, self.decode_servers):
                tasks.append(session.post(f"{server}/start_profile"))

            responses = await asyncio.gather(*tasks)
            success = all(response.status == 200 for response in responses)
            return {
                "success": success,
                "message": (
                    "Profiling started" if success else "Failed to start profiling"
                ),
            }

    async def stop_profile(self):
        """Stop profiling on all servers."""
        if not self.profiling:
            return {"success": False, "message": "Profiling is not in progress"}

        self.profiling = False
        async with aiohttp.ClientSession() as session:
            tasks = []
            for server in chain(self.prefill_servers, self.decode_servers):
                tasks.append(session.post(f"{server}/stop_profile"))

            responses = await asyncio.gather(*tasks)
            success = all(response.status == 200 for response in responses)
            return {
                "success": success,
                "message": (
                    "Profiling stopped" if success else "Failed to stop profiling"
                ),
            }

    async def generate(
        self, modified_request, prefill_server, decode_server, endpoint
    ) -> ORJSONResponse:
        assert endpoint[0] != "/", f"Endpoint should not start with '/': {endpoint}"

        async with aiohttp.ClientSession(
            timeout=aiohttp.ClientTimeout(
                total=3600
            )  # Add timeout for request reliability
        ) as session:
            tasks = [
                session.post(f"{prefill_server}/{endpoint}", json=modified_request),
                session.post(f"{decode_server}/{endpoint}", json=modified_request),
            ]
            # Wait for both responses to complete. Prefill should end first.
            prefill_response, decode_response = await asyncio.gather(*tasks)

            return ORJSONResponse(
                content=await decode_response.json(),
                status_code=decode_response.status,
            )

    async def generate_stream(
        self, modified_request, prefill_server, decode_server, endpoint="generate"
    ):
        assert endpoint[0] != "/", f"Endpoint should not start with '/': {endpoint}"

        async def stream_results():
            async with aiohttp.ClientSession(
                timeout=aiohttp.ClientTimeout(
                    total=3600
                )  # Add timeout for request reliability
            ) as session:
                try:
                    # Create the tasks for both prefill and decode requests
                    tasks = [
                        session.post(
                            f"{prefill_server}/{endpoint}", json=modified_request
                        ),
                        session.post(
                            f"{decode_server}/{endpoint}", json=modified_request
                        ),
                    ]
                    # Wait for both responses to complete. Since this is streaming, they return immediately.
                    prefill_response, decode_response = await asyncio.gather(*tasks)
                    async for chunk in decode_response.content:
                        yield chunk
                except Exception as e:
                    error_msg = {
                        "error": {"message": f"Stream processing error: {str(e)}"}
                    }
                    yield b"data: " + orjson.dumps(
                        error_msg, option=orjson.OPT_NON_STR_KEYS
                    ) + b"\n\n"
                finally:
                    if prefill_response is not None:
                        await prefill_response.release()

        return StreamingResponse(
            stream_results(),
            media_type="text/event-stream",
        )


app = FastAPI()
load_balancer = None


@app.get("/health")
async def health_check():
    return Response(status_code=200)


@app.get("/health_generate")
async def health_check():
    prefill_servers, decode_servers = (
        load_balancer.prefill_servers,
        load_balancer.decode_servers,
    )
    async with aiohttp.ClientSession() as session:
        # Create the tasks
        tasks = []
        for server in chain(prefill_servers, decode_servers):
            tasks.append(session.post(f"{server}/health_generate"))
        for i, response in enumerate(asyncio.as_completed(tasks)):
            await response
    return Response(status_code=200)


@app.post("/flush_cache")
async def flush_cache():
    prefill_servers, decode_servers = (
        load_balancer.prefill_servers,
        load_balancer.decode_servers,
    )
    async with aiohttp.ClientSession() as session:
        # Create the tasks
        tasks = []
        for server in chain(prefill_servers, decode_servers):
            tasks.append(session.post(f"{server}/flush_cache"))
        for i, response in enumerate(asyncio.as_completed(tasks)):
            await response
    return Response(status_code=200)


@app.get("/get_server_info")
async def get_server_info():
    prefill_servers, decode_servers = (
        load_balancer.prefill_servers,
        load_balancer.decode_servers,
    )
    prefill_infos = []
    decode_infos = []
    async with aiohttp.ClientSession() as session:
        for server in chain(prefill_servers):
            server_info = await session.get(f"{server}/get_server_info")
            prefill_infos.append(await server_info.json())
        for server in chain(decode_servers):
            server_info = await session.get(f"{server}/get_server_info")
            decode_infos.append(await server_info.json())

    return {"prefill": prefill_infos, "decode": decode_infos}


@app.get("/get_model_info")
async def get_model_info():
    # Dummy model information
    model_info = {
        "model_path": "/path/to/dummy/model",
        "tokenizer_path": "/path/to/dummy/tokenizer",
        "is_generation": True,
        "preferred_sampling_params": {"temperature": 0.7, "max_new_tokens": 128},
    }
    return ORJSONResponse(content=model_info)


@app.post("/generate")
async def handle_generate_request(request_data: dict):
    prefill_server, decode_server = load_balancer.select_pair()

    # Parse and transform prefill_server for bootstrap data
    parsed_url = urllib.parse.urlparse(prefill_server)
    hostname = parsed_url.hostname
    modified_request = request_data.copy()
<<<<<<< HEAD
    req_id = modified_request.get("req_id", None)
    bootstrap_room = req_id if req_id is not None else random.randint(0, 2**63 - 1)
    print(f"bootstrap_room: {bootstrap_room}")
=======

    batch_size = _get_request_batch_size(modified_request)
    if batch_size is not None:
        modified_request.update(
            {
                "bootstrap_host": [hostname] * batch_size,
                "bootstrap_room": [
                    _generate_bootstrap_room() for _ in range(batch_size)
                ],
            }
        )
    else:
        modified_request.update(
            {
                "bootstrap_host": hostname,
                "bootstrap_room": _generate_bootstrap_room(),
            }
        )

    if request_data.get("stream", False):
        return await load_balancer.generate_stream(
            modified_request, prefill_server, decode_server, "generate"
        )
    else:
        return await load_balancer.generate(
            modified_request, prefill_server, decode_server, "generate"
        )


@app.post("/v1/chat/completions")
async def handle_completion_request(request_data: dict):
    prefill_server, decode_server = load_balancer.select_pair()

    # Parse and transform prefill_server for bootstrap data
    parsed_url = urllib.parse.urlparse(prefill_server)
    hostname = parsed_url.hostname
    modified_request = request_data.copy()
>>>>>>> 6280e6b4
    modified_request.update(
        {
            "bootstrap_host": hostname,
            "bootstrap_room": bootstrap_room,
        }
    )

    if request_data.get("stream", False):
        return await load_balancer.generate_stream(
            modified_request,
            prefill_server,
            decode_server,
            endpoint="v1/chat/completions",
        )
    else:
        return await load_balancer.generate(
            modified_request,
            prefill_server,
            decode_server,
            endpoint="v1/chat/completions",
        )


def _generate_bootstrap_room():
    return random.randint(0, 2**63 - 1)


# We may utilize `GenerateReqInput`'s logic later
def _get_request_batch_size(request):
    if (text := request.get("text")) is not None:
        return None if isinstance(text, str) else len(text)
    if (input_ids := request.get("input_ids")) is not None:
        return None if isinstance(input_ids[0], int) else len(input_ids)
    return None


@app.get("/v1/models")
async def get_models():
    prefill_server = load_balancer.prefill_servers[0]  # Get the first prefill server
    async with aiohttp.ClientSession() as session:
        try:
            response = await session.get(f"{prefill_server}/v1/models")
            if response.status != 200:
                raise HTTPException(
                    status_code=response.status,
                    detail=f"Prefill server error: Status {response.status}",
                )
            return ORJSONResponse(content=await response.json())
        except Exception as e:
            raise HTTPException(status_code=500, detail=str(e))


@app.post("/start_profile")
async def start_profile():
    """Start profiling on all servers."""
    if load_balancer is None:
        raise HTTPException(status_code=500, detail="Load balancer not initialized")
    return await load_balancer.start_profile()


@app.post("/stop_profile")
async def stop_profile():
    """Stop profiling on all servers."""
    if load_balancer is None:
        raise HTTPException(status_code=500, detail="Load balancer not initialized")
    return await load_balancer.stop_profile()


def run(prefill_addrs, decode_addrs, host, port):
    global load_balancer
    load_balancer = MiniLoadBalancer(prefill_addrs, decode_addrs)
    uvicorn.run(app, host=host, port=port)


if __name__ == "__main__":
    import argparse

    parser = argparse.ArgumentParser(description="Mini Load Balancer Server")
    parser.add_argument(
        "--prefill", required=True, help="Comma-separated URLs for prefill servers"
    )
    parser.add_argument(
        "--decode", required=True, help="Comma-separated URLs for decode servers"
    )
    parser.add_argument(
        "--host", default="0.0.0.0", help="Host to bind the server (default: 0.0.0.0)"
    )
    parser.add_argument(
        "--port", type=int, default=8000, help="Port to bind the server (default: 8000)"
    )
    args = parser.parse_args()
    run(args.prefill.split(","), args.decode.split(","), args.host, args.port)<|MERGE_RESOLUTION|>--- conflicted
+++ resolved
@@ -212,11 +212,6 @@
     parsed_url = urllib.parse.urlparse(prefill_server)
     hostname = parsed_url.hostname
     modified_request = request_data.copy()
-<<<<<<< HEAD
-    req_id = modified_request.get("req_id", None)
-    bootstrap_room = req_id if req_id is not None else random.randint(0, 2**63 - 1)
-    print(f"bootstrap_room: {bootstrap_room}")
-=======
 
     batch_size = _get_request_batch_size(modified_request)
     if batch_size is not None:
@@ -254,7 +249,9 @@
     parsed_url = urllib.parse.urlparse(prefill_server)
     hostname = parsed_url.hostname
     modified_request = request_data.copy()
->>>>>>> 6280e6b4
+    req_id = modified_request.get("req_id", None)
+    bootstrap_room = req_id if req_id is not None else random.randint(0, 2**63 - 1)
+    print(f"bootstrap_room: {bootstrap_room}")
     modified_request.update(
         {
             "bootstrap_host": hostname,
