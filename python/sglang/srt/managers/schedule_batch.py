from __future__ import annotations

import hashlib
from enum import Enum, auto

from sglang.srt.distributed import get_tensor_model_parallel_rank
from sglang.srt.managers.expert_location import ExpertLocationMetadata

# Copyright 2023-2024 SGLang Team
# Licensed under the Apache License, Version 2.0 (the "License");
# you may not use this file except in compliance with the License.
# You may obtain a copy of the License at
#
#     http://www.apache.org/licenses/LICENSE-2.0
#
# Unless required by applicable law or agreed to in writing, software
# distributed under the License is distributed on an "AS IS" BASIS,
# WITHOUT WARRANTIES OR CONDITIONS OF ANY KIND, either express or implied.
# See the License for the specific language governing permissions and
# limitations under the License.
# ==============================================================================
"""
Store information about requests and batches.

The following is the flow of data structures for a batch:

ScheduleBatch -> ModelWorkerBatch -> ForwardBatch

- ScheduleBatch is managed by `scheduler.py::Scheduler`.
  It contains high-level scheduling data. Most of the data is on the CPU.
- ModelWorkerBatch is managed by `tp_worker.py::TpModelWorker`.
  It is a subset of `ScheduleBatch` that only contains data related to the model forward on GPU.
  It will be transformed from CPU scheduler to GPU model runner.
- ForwardBatch is managed by `model_runner.py::ModelRunner`.
  It contains low-level tensor data. Most of the data consists of GPU tensors.
"""

import copy
import dataclasses
import logging
from typing import TYPE_CHECKING, List, Optional, Set, Tuple, Union

import numpy as np
import torch
import triton
import triton.language as tl

from sglang.global_config import global_config
from sglang.srt.configs.model_config import ModelConfig
from sglang.srt.constrained.base_grammar_backend import BaseGrammarObject
from sglang.srt.disaggregation.base import BaseKVSender
from sglang.srt.disaggregation.decode import ScheduleBatchDisaggregationDecodeMixin
from sglang.srt.mem_cache.base_prefix_cache import BasePrefixCache
from sglang.srt.mem_cache.chunk_cache import ChunkCache
from sglang.srt.mem_cache.memory_pool import ReqToTokenPool, TokenToKVPoolAllocator
from sglang.srt.model_executor.forward_batch_info import CaptureHiddenMode, ForwardMode
from sglang.srt.sampling.sampling_batch_info import SamplingBatchInfo
from sglang.srt.sampling.sampling_params import SamplingParams
from sglang.srt.server_args import ServerArgs
from sglang.srt.utils import flatten_nested_list, get_compiler_backend

if TYPE_CHECKING:
    from sglang.srt.speculative.eagle_utils import EagleDraftInput, EagleVerifyInput
    from sglang.srt.speculative.spec_info import SpeculativeAlgorithm

INIT_INCREMENTAL_DETOKENIZATION_OFFSET = 5

# Put some global args for easy access
global_server_args_dict = {
    "attention_backend": ServerArgs.attention_backend,
    "sampling_backend": ServerArgs.sampling_backend,
    "triton_attention_reduce_in_fp32": ServerArgs.triton_attention_reduce_in_fp32,
    "torchao_config": ServerArgs.torchao_config,
    "enable_nan_detection": ServerArgs.enable_nan_detection,
    "enable_dp_attention": ServerArgs.enable_dp_attention,
    "enable_two_batch_overlap": ServerArgs.enable_two_batch_overlap,
    "enable_ep_moe": ServerArgs.enable_ep_moe,
    "enable_deepep_moe": ServerArgs.enable_deepep_moe,
    "deepep_mode": ServerArgs.deepep_mode,
    "device": ServerArgs.device,
    "speculative_accept_threshold_single": ServerArgs.speculative_accept_threshold_single,
    "speculative_accept_threshold_acc": ServerArgs.speculative_accept_threshold_acc,
    "disable_radix_cache": ServerArgs.disable_radix_cache,
    "flashinfer_mla_disable_ragged": ServerArgs.flashinfer_mla_disable_ragged,
    "moe_dense_tp_size": ServerArgs.moe_dense_tp_size,
    "ep_dispatch_algorithm": ServerArgs.ep_dispatch_algorithm,
    "chunked_prefill_size": ServerArgs.chunked_prefill_size,
    "n_share_experts_fusion": ServerArgs.n_share_experts_fusion,
    "ep_num_redundant_experts": ServerArgs.ep_num_redundant_experts,
    "disable_chunked_prefix_cache": ServerArgs.disable_chunked_prefix_cache,
}

_global_expert_location_metadata: Optional[ExpertLocationMetadata] = None


def get_global_expert_location_metadata():
    return _global_expert_location_metadata


def set_global_expert_location_metadata(value):
    global _global_expert_location_metadata
    assert _global_expert_location_metadata is None
    _global_expert_location_metadata = value


logger = logging.getLogger(__name__)


class BaseFinishReason:
    def __init__(self, is_error: bool = False):
        self.is_error = is_error

    def to_json(self):
        raise NotImplementedError()


class FINISH_MATCHED_TOKEN(BaseFinishReason):
    def __init__(self, matched: Union[int, List[int]]):
        super().__init__()
        self.matched = matched

    def to_json(self):
        return {
            "type": "stop",  # to match OpenAI API's return value
            "matched": self.matched,
        }


class FINISH_MATCHED_STR(BaseFinishReason):
    def __init__(self, matched: str):
        super().__init__()
        self.matched = matched

    def to_json(self):
        return {
            "type": "stop",  # to match OpenAI API's return value
            "matched": self.matched,
        }


class FINISH_LENGTH(BaseFinishReason):
    def __init__(self, length: int):
        super().__init__()
        self.length = length

    def to_json(self):
        return {
            "type": "length",  # to match OpenAI API's return value
            "length": self.length,
        }


class FINISH_ABORT(BaseFinishReason):
    def __init__(self, message="Unknown error", status_code=None, err_type=None):
        super().__init__(is_error=True)
        self.message = message
        self.status_code = status_code
        self.err_type = err_type

    def to_json(self):
        return {
            "type": "abort",
            "message": self.message,
            "status_code": self.status_code,
            "err_type": self.err_type,
        }


class Modality(Enum):
    IMAGE = auto()
    MULTI_IMAGES = auto()
    VIDEO = auto()
    AUDIO = auto()


@dataclasses.dataclass
class MultimodalDataItem:
    """
    A single multimodal data, from a single image/video/audio or others
    """

    modality: Modality

    hash: int = None
    pad_value: int = None

    aspect_ratio_id: Optional[List[torch.Tensor]] = None
    aspect_ratio_mask: Optional[List[torch.Tensor]] = None

    image_sizes: Tuple[int, int] = None
    image_offsets: Optional[list] = None

    # the real data, pixel_values or audio_features
    # data: Union[List[torch.Tensor], List[np.array]]
    pixel_values: Union[torch.Tensor, np.array] = None
    image_grid_thws: Union[torch.Tensor, np.array] = None
    video_grid_thws: Union[torch.Tensor, np.array] = None

    image_emb_mask: Optional[torch.Tensor] = None
    image_spatial_crop: Optional[torch.Tensor] = None
    second_per_grid_ts: Optional[List[torch.Tensor]] = None

    # [num_images, (n, w, h)]
    tgt_size: Tuple[int, int] = None

    audio_features: Union[torch.Tensor, np.array] = None
    audio_feature_lens: Optional[List[torch.Tensor]] = None

    @staticmethod
    def is_empty_list(l):
        if l is None:
            return True
        return len([item for item in flatten_nested_list(l) if item is not None]) == 0

    def set_pad_value(self):
        """
        Set the pad value after first hashing the data
        """

        def data_hash(data) -> int:
            hash_bytes = hashlib.sha256(data).digest()[:8]
            return int.from_bytes(hash_bytes, byteorder="big", signed=False)

        def tensor_hash(tensor_list) -> int:
            """
            hash a tensor or a tensor list
            """
            tensor = tensor_list
            if isinstance(tensor_list, list):
                tensor_list = flatten_nested_list(tensor_list)
                tensor_list = [
                    x.flatten() if isinstance(x, torch.Tensor) else x
                    for x in tensor_list
                ]
                tensor = torch.concat(tensor_list)

            tensor = tensor.detach().contiguous()

            if tensor.dtype == torch.bfloat16:
                # memoryview() doesn't support PyTorch's BFloat16 dtype
                tensor = tensor.float()

            assert isinstance(tensor, torch.Tensor)
            if tensor.is_cuda:
                # TODO: improve this
                tensor_cpu = tensor.cpu()
            else:
                tensor_cpu = tensor

            mv = memoryview(tensor_cpu.numpy())
            return data_hash(mv.tobytes())

        def hash_feature(f):
            if isinstance(f, list):
                if isinstance(f[0], torch.Tensor):
                    return tensor_hash(f)
                return data_hash(tuple(flatten_nested_list(f)))
            elif isinstance(f, np.ndarray):
                arr = np.ascontiguousarray(f)
                arr_bytes = arr.tobytes()
                return data_hash(arr_bytes)
            elif isinstance(f, torch.Tensor):
                return tensor_hash([f])
            return data_hash(f)

        if self.is_audio():
            self.hash = hash_feature(self.audio_features)
        else:
            self.hash = hash_feature(self.pixel_values)

        assert self.hash is not None
        self.pad_value = self.hash % (1 << 30)

    def is_audio(self):
        return (
            self.modality == Modality.AUDIO
        ) and not MultimodalDataItem.is_empty_list(self.audio_features)

    def is_image(self):
        return (
            self.modality == Modality.IMAGE or self.modality == Modality.MULTI_IMAGES
        ) and not MultimodalDataItem.is_empty_list(self.pixel_values)

    def is_video(self):
        return (
            self.modality == Modality.VIDEO
        ) and not MultimodalDataItem.is_empty_list(self.pixel_values)

    def is_valid(self) -> bool:
        return self.is_image() or self.is_video() or self.is_audio()

    def validate(self):
        ...
        # TODO


@dataclasses.dataclass
class MultimodalInputs:
    """The multimodal data related inputs."""

    # items of data
    mm_items: List[MultimodalDataItem]
    image_pad_len: Optional[list] = None
    num_image_tokens: Optional[int] = None

    # QWen2-VL related
    mrope_positions: Optional[torch.Tensor] = None
    mrope_position_delta: Optional[torch.Tensor] = None

    # image
    im_token_id: Optional[int] = None
    im_start_id: Optional[int] = None
    im_end_id: Optional[int] = None
    slice_start_id: Optional[int] = None
    slice_end_id: Optional[int] = None

    # video
    video_token_id: Optional[int] = None

    # audio
    audio_start_id: Optional[torch.Tensor] = None
    audio_end_id: Optional[torch.Tensor] = None

    @staticmethod
    def from_dict(obj: dict):
        ret = MultimodalInputs(
            mm_items=obj["mm_items"],
        )

        assert isinstance(ret.mm_items, list)
        ret.mm_items = [item for item in ret.mm_items if item.is_valid()]

        for item in ret.mm_items:
            item.set_pad_value()

        optional_args = [
            "mrope_positions",
            "mrope_position_delta",
            "im_token_id",
            "im_start_id",
            "im_end_id",
            "slice_start_id",
            "slice_end_id",
            "audio_start_id",
            "audio_end_id",
        ]
        for arg in optional_args:
            if arg in obj:
                setattr(ret, arg, obj[arg])

        return ret

    def contains_image_inputs(self) -> bool:
        """ """
        return any(item.is_image() for item in self.mm_items)

    def contains_audio_inputs(self) -> bool:
        """ """
        return any(item.is_audio() for item in self.mm_items)

    def contains_mm_input(self) -> bool:
        return any(True for item in self.mm_items if item.is_valid())

    def merge(self, other: MultimodalInputs):
        """
        merge image inputs when requests are being merged
        """

        # args needed to be merged
        optional_args = [
            "mm_items",
            "image_pad_len",
        ]
        for arg in optional_args:
            self_arg = getattr(self, arg, None)
            if self_arg is not None:
                setattr(self, arg, self_arg + getattr(other, arg))

        mrope_positions = self.mrope_positions
        if mrope_positions is not None:
            if other.mrope_positions is None:
                self.mrope_positions = mrope_positions
            else:
                self.mrope_positions = torch.cat(
                    [self.mrope_positions, other.mrope_positions], dim=1
                )

        mrope_position_delta = self.mrope_position_delta
        if mrope_position_delta is not None:
            if other.mrope_position_delta is None:
                self.mrope_position_delta = mrope_position_delta
            else:
                self.mrope_position_delta = torch.cat(
                    [self.mrope_position_delta, other.mrope_position_delta], dim=0
                )
        # other args would be kept intact


class Req:
    """The input and output status of a request."""

    def __init__(
        self,
        rid: str,
        origin_input_text: str,
        origin_input_ids: Tuple[int],
        sampling_params: SamplingParams,
        return_logprob: bool = False,
        top_logprobs_num: int = 0,
        token_ids_logprob: List[int] = None,
        stream: bool = False,
        origin_input_ids_unpadded: Optional[Tuple[int]] = None,
        lora_path: Optional[str] = None,
        input_embeds: Optional[List[List[float]]] = None,
        session_id: Optional[str] = None,
        custom_logit_processor: Optional[str] = None,
        return_hidden_states: bool = False,
        eos_token_ids: Optional[Set[int]] = None,
        bootstrap_host: Optional[str] = None,
        bootstrap_port: Optional[int] = None,
        bootstrap_room: Optional[int] = None,
    ):
        # Input and output info
        self.rid = rid
        self.origin_input_text = origin_input_text
        self.origin_input_ids_unpadded = (
            origin_input_ids_unpadded
            if origin_input_ids_unpadded
            else origin_input_ids  # Before image padding
        )
        self.origin_input_ids = origin_input_ids
        # Each decode stage's output ids
        self.output_ids = []
        # fill_ids = origin_input_ids + output_ids. Updated if chunked.
        self.fill_ids = None
        self.session_id = session_id
        self.input_embeds = input_embeds

        # Sampling info
        if isinstance(sampling_params.custom_params, dict):
            sampling_params = copy.copy(sampling_params)
            sampling_params.custom_params = sampling_params.custom_params | {
                "__req__": self
            }
        self.sampling_params = sampling_params
        self.custom_logit_processor = custom_logit_processor
        self.return_hidden_states = return_hidden_states

        # Memory pool info
        self.req_pool_idx: Optional[int] = None

        # Check finish
        self.tokenizer = None
        self.finished_reason = None
        # If we want to abort the request in the middle of the event loop, set this to true
        # Note: We should never set finished_reason in the middle, the req will get filtered and never respond
        self.to_abort = False
        # This carries the error message for `.to_abort` and will be attached to the finished_reason at the end of the event loop
        self.to_abort_message: str = "Unknown error"
        self.stream = stream
        self.eos_token_ids = eos_token_ids

        # For incremental decoding
        # ----- | --------- read_ids -------|
        # ----- |   surr_ids  |
        # xxxxx | xxxxxxxxxxx | xxxxxxxxxxx |
        # ----- ^ ----------- ^ ----------- ^
        # ----- 1 ----------- 2 ----------- 3
        # 1: surr_offset
        # 2: read_offset
        # 3: last token
        self.surr_offset = None  # Surrounding offset to defeat the cleanup algorithm
        self.read_offset = None
        self.decoded_text = ""

        # For multimodal inputs
        self.multimodal_inputs: Optional[MultimodalInputs] = None

        # Prefix info
        # The indices to kv cache for the shared prefix.
        self.prefix_indices = []
        # Number of tokens to run prefill.
        self.extend_input_len = 0
        # The relative logprob_start_len in an extend batch
        self.extend_logprob_start_len = 0
        self.last_node = None
        self.last_node_global = None

        # Whether or not if it is chunked. It increments whenever
        # it is chunked, and decrement whenever chunked request is
        # processed.
        self.is_chunked = 0

        # For retraction
        self.is_retracted = False

        # Logprobs (arguments)
        self.return_logprob = return_logprob
        # Start index to compute logprob from.
        self.logprob_start_len = 0
        self.top_logprobs_num = top_logprobs_num
        self.token_ids_logprob = token_ids_logprob
        self.temp_scaled_logprobs = False
        self.top_p_normalized_logprobs = False

        # Latency Breakdown
        self.queue_time_start = None
        self.queue_time_end = None

        # Logprobs (return values)
        self.input_token_logprobs_val: Optional[List[float]] = None
        self.input_token_logprobs_idx: Optional[List[int]] = None
        self.input_top_logprobs_val: Optional[List[float]] = None
        self.input_top_logprobs_idx: Optional[List[int]] = None
        self.input_token_ids_logprobs_val: Optional[List[float]] = None
        self.input_token_ids_logprobs_idx: Optional[List[int]] = None
        # Temporary holder to store input_token_logprobs.
        self.input_token_logprobs: Optional[List[Tuple[int]]] = None
        self.temp_input_top_logprobs_val: Optional[List[torch.Tensor]] = None
        self.temp_input_top_logprobs_idx: Optional[List[int]] = None
        self.temp_input_token_ids_logprobs_val: Optional[List[float]] = None
        self.temp_input_token_ids_logprobs_idx: Optional[List[int]] = None

        if return_logprob:
            self.output_token_logprobs_val = []
            self.output_token_logprobs_idx = []
            self.output_top_logprobs_val = []
            self.output_top_logprobs_idx = []
            self.output_token_ids_logprobs_val = []
            self.output_token_ids_logprobs_idx = []
        else:
            self.output_token_logprobs_val = self.output_token_logprobs_idx = (
                self.output_top_logprobs_val
            ) = self.output_top_logprobs_idx = self.output_token_ids_logprobs_val = (
                self.output_token_ids_logprobs_idx
            ) = None
        self.hidden_states: List[List[float]] = []

        # Embedding (return values)
        self.embedding = None

        # Constrained decoding
        self.grammar: Optional[BaseGrammarObject] = None

        # The number of cached tokens that were already cached in the KV cache
        self.cached_tokens = 0
        self.already_computed = 0

        # The number of verification forward passes in the speculative decoding.
        # This is used to compute the average acceptance length per request.
        self.spec_verify_ct = 0
        self.lora_path = lora_path

        # For disaggregation
        self.bootstrap_host: str = bootstrap_host
        self.bootstrap_port: Optional[int] = bootstrap_port
        self.bootstrap_room: Optional[int] = bootstrap_room
        self.disagg_kv_sender: Optional[BaseKVSender] = None

        # used for warmup because we don't have a pair yet when init
        self.skip_kv_transfer: bool = False
        # the start index of the sent kv cache
        # We want to send it chunk by chunk for chunked prefill.
        # After every chunk forward, we do the following:
        # kv_send(req.input_ids[req.start_send_idx:len(req.fill_ids)])
        # start_send_idx = len(req.fill_ids)
        self.start_send_idx: int = 0

        self.metadata_buffer_index: int = -1
        # The first output_id transferred from prefill instance.
        self.transferred_output_id: Optional[int] = None

        # For overlap schedule, we delay the kv transfer until `process_batch_result_disagg_prefill` rather than `process_prefill_chunk` in non-overlap
        # This is because kv is not ready in `process_prefill_chunk`.
        # We use `tmp_end_idx` to store the end index of the kv cache to send.
        self.tmp_end_idx: int = -1

    @property
    def seqlen(self):
        return len(self.origin_input_ids) + len(self.output_ids)

    def extend_image_inputs(self, image_inputs):
        if self.multimodal_inputs is None:
            self.multimodal_inputs = image_inputs
        else:
            self.multimodal_inputs.merge(image_inputs)

    def finished(self) -> bool:
        # Whether request reached finished condition
        return self.finished_reason is not None

    def init_next_round_input(
        self,
        tree_cache: Optional[BasePrefixCache] = None,
        enable_hierarchical_cache=False,
    ):
        self.fill_ids = self.origin_input_ids + self.output_ids
        if tree_cache is not None:
            # tree cache is None if the prefix is not computed with tree cache.
            if enable_hierarchical_cache:
                self.prefix_indices, self.last_node, self.last_node_global = (
                    tree_cache.match_prefix(
                        key=self.adjust_max_prefix_ids(), include_evicted=True
                    )
                )
            else:
                self.prefix_indices, self.last_node = tree_cache.match_prefix(
                    rid=self.rid, key=self.adjust_max_prefix_ids()
                )
        elif enable_hierarchical_cache:
            # in case last_node is evicted during scheduling, we need to update the prefix_indices
            while self.last_node.evicted:
                self.prefix_indices = self.prefix_indices[
                    : -len(self.last_node.host_value)
                ]
                self.last_node = self.last_node.parent

        self.extend_input_len = len(self.fill_ids) - len(self.prefix_indices)

    def adjust_max_prefix_ids(self):
        self.fill_ids = self.origin_input_ids + self.output_ids
        input_len = len(self.fill_ids)

        # FIXME: To work around some bugs in logprob computation, we need to ensure each
        # request has at least one token. Later, we can relax this requirement and use `input_len`.
        max_prefix_len = input_len - 1

        if self.sampling_params.max_new_tokens > 0:
            # Need at least one token to compute logits
            max_prefix_len = min(max_prefix_len, input_len - 1)

        if self.return_logprob:
            max_prefix_len = min(max_prefix_len, self.logprob_start_len)

        max_prefix_len = max(max_prefix_len, 0)
        return self.fill_ids[:max_prefix_len]

    # Based on https://github.com/vllm-project/vllm/blob/7a64d24aad69e4d2548aa0bf528d9fe63428ab01/vllm/transformers_utils/detokenizer.py#L194-L313
    def init_incremental_detokenize(self):
        first_iter = self.surr_offset is None or self.read_offset is None

        if first_iter:
            self.read_offset = len(self.origin_input_ids_unpadded)
            self.surr_offset = max(
                self.read_offset - INIT_INCREMENTAL_DETOKENIZATION_OFFSET, 0
            )

        all_ids = self.origin_input_ids_unpadded + self.output_ids
        return all_ids[self.surr_offset :], self.read_offset - self.surr_offset

    def check_finished(self):
        if self.finished():
            return

        if self.to_abort:
            self.finished_reason = FINISH_ABORT(
                message=self.to_abort_message,
            )
            return

        if len(self.output_ids) >= self.sampling_params.max_new_tokens:
            self.finished_reason = FINISH_LENGTH(
                length=self.sampling_params.max_new_tokens
            )
            return

        last_token_id = self.output_ids[-1]

        if not self.sampling_params.ignore_eos:
            matched_eos = False

            # Check stop token ids
            if self.sampling_params.stop_token_ids:
                matched_eos = last_token_id in self.sampling_params.stop_token_ids
            if self.eos_token_ids:
                matched_eos |= last_token_id in self.eos_token_ids
            if self.tokenizer is not None:
                matched_eos |= last_token_id == self.tokenizer.eos_token_id
                if self.tokenizer.additional_stop_token_ids:
                    matched_eos |= (
                        last_token_id in self.tokenizer.additional_stop_token_ids
                    )
            if matched_eos:
                self.finished_reason = FINISH_MATCHED_TOKEN(matched=last_token_id)
                return

        # Check stop strings
        if len(self.sampling_params.stop_strs) > 0:
            tail_str = self.tokenizer.decode(
                self.output_ids[-(self.sampling_params.stop_str_max_len + 1) :]
            )

            for stop_str in self.sampling_params.stop_strs:
                if stop_str in tail_str or stop_str in self.decoded_text:
                    self.finished_reason = FINISH_MATCHED_STR(matched=stop_str)
                    return

    def reset_for_retract(self):
        self.prefix_indices = []
        self.last_node = None
        self.extend_input_len = 0
        self.is_retracted = True
        self.input_token_logprobs = None
        self.temp_input_top_logprobs_val = None
        self.temp_input_top_logprobs_idx = None
        self.extend_logprob_start_len = 0
        self.is_chunked = 0
        self.req_pool_idx = None
        self.already_computed = 0

    def __repr__(self):
        return (
            f"Req(rid={self.rid}, "
            f"input_ids={self.origin_input_ids}, output_ids={self.output_ids})"
        )


bid = 0


@dataclasses.dataclass
class ScheduleBatch(ScheduleBatchDisaggregationDecodeMixin):
    """Store all information of a batch on the scheduler."""

    # Request, memory pool, and cache
    reqs: List[Req]
    req_to_token_pool: ReqToTokenPool = None
    token_to_kv_pool_allocator: TokenToKVPoolAllocator = None
    tree_cache: BasePrefixCache = None

    # Batch configs
    model_config: ModelConfig = None
    forward_mode: ForwardMode = None
    enable_overlap: bool = False
    # Tell whether the current running batch is full so that we can skip
    # the check of whether to prefill new requests.
    # This is an optimization to reduce the overhead of the prefill check.
    batch_is_full: bool = False

    # Sampling info
    sampling_info: SamplingBatchInfo = None
    next_batch_sampling_info: SamplingBatchInfo = None

    # Batched arguments to model runner
    input_ids: torch.Tensor = None  # shape: [b], int64
    input_embeds: torch.Tensor = None  # shape: [b, hidden_size], float32
    req_pool_indices: torch.Tensor = None  # shape: [b], int64
    seq_lens: torch.Tensor = None  # shape: [b], int64
    # The output locations of the KV cache
    out_cache_loc: torch.Tensor = None  # shape: [b], int64
    output_ids: torch.Tensor = None  # shape: [b], int64

    # The sum of all sequence lengths
    seq_lens_sum: int = None

    # For DP attention
    global_num_tokens: Optional[List[int]] = None
    global_num_tokens_for_logprob: Optional[List[int]] = None
    tbo_split_seq_index: Optional[int] = None
    can_run_dp_cuda_graph: bool = False
    global_forward_mode: Optional[ForwardMode] = None

    # For processing logprobs
    return_logprob: bool = False
    top_logprobs_nums: Optional[List[int]] = None
    token_ids_logprobs: Optional[List[List[int]]] = None

    # For logits and logprob post processing
    temp_scaled_logprobs: bool = False
    top_p_normalized_logprobs: bool = False

    # For extend and mixed chunekd prefill
    prefix_lens: List[int] = None
    extend_lens: List[int] = None
    extend_num_tokens: int = None
    decoding_reqs: List[Req] = None
    extend_logprob_start_lens: List[int] = None
    # It comes empty list if logprob is not required.
    extend_input_logprob_token_ids: Optional[torch.Tensor] = None

    # For encoder-decoder architectures
    encoder_cached: Optional[List[bool]] = None
    encoder_lens: Optional[torch.Tensor] = None
    encoder_lens_cpu: Optional[List[int]] = None
    encoder_out_cache_loc: Optional[torch.Tensor] = None

    # Stream
    has_stream: bool = False

    # Has grammar
    has_grammar: bool = False

    # Device
    device: str = "cuda"

    # Speculative decoding
    spec_algorithm: SpeculativeAlgorithm = None
    spec_info: Optional[Union[EagleDraftInput, EagleVerifyInput]] = None

    # Enable custom logit processor
    enable_custom_logit_processor: bool = False

    # Whether to return hidden states
    return_hidden_states: bool = False

    @classmethod
    def init_new(
        cls,
        reqs: List[Req],
        req_to_token_pool: ReqToTokenPool,
        token_to_kv_pool_allocator: TokenToKVPoolAllocator,
        tree_cache: BasePrefixCache,
        model_config: ModelConfig,
        enable_overlap: bool,
        spec_algorithm: SpeculativeAlgorithm,
        enable_custom_logit_processor: bool,
    ):
        return_logprob = any(req.return_logprob for req in reqs)

        return cls(
            reqs=reqs,
            req_to_token_pool=req_to_token_pool,
            token_to_kv_pool_allocator=token_to_kv_pool_allocator,
            tree_cache=tree_cache,
            model_config=model_config,
            enable_overlap=enable_overlap,
            return_logprob=return_logprob,
            has_stream=any(req.stream for req in reqs),
            has_grammar=any(req.grammar for req in reqs),
            device=req_to_token_pool.device,
            spec_algorithm=spec_algorithm,
            enable_custom_logit_processor=enable_custom_logit_processor,
            return_hidden_states=any(req.return_hidden_states for req in reqs),
        )

    def batch_size(self):
        return len(self.reqs)

    def is_empty(self):
        return len(self.reqs) == 0

    def alloc_req_slots(self, num_reqs: int):
        req_pool_indices = self.req_to_token_pool.alloc(num_reqs)
        if req_pool_indices is None:
            raise RuntimeError(
                "alloc_req_slots runs out of memory. "
                "Please set a smaller number for `--max-running-requests`. "
                f"{self.req_to_token_pool.available_size()=}, "
                f"{num_reqs=}, "
            )
        return req_pool_indices

    def alloc_token_slots(self, num_tokens: int, backup_state: bool = False):
        if self.token_to_kv_pool_allocator.available_size() < num_tokens:
            if self.tree_cache is not None:
                self.tree_cache.evict(num_tokens)

        if backup_state:
            state = self.token_to_kv_pool_allocator.backup_state()

        out_cache_loc = self.token_to_kv_pool_allocator.alloc(num_tokens)
        if out_cache_loc is None:
            phase_str = "Prefill" if self.forward_mode.is_extend() else "Decode"
            error_msg = (
                f"{phase_str} out of memory. Try to lower your batch size.\n"
                f"Try to allocate {num_tokens} tokens.\n"
                f"Avaliable tokens: {self.token_to_kv_pool_allocator.available_size() + self.tree_cache.evictable_size()}\n"
            )
            logger.error(error_msg)
            if self.tree_cache is not None:
                self.tree_cache.pretty_print()
            raise RuntimeError(error_msg)

        if backup_state:
            return out_cache_loc, state
        else:
            return out_cache_loc

    def alloc_paged_token_slots_extend(
        self,
        prefix_lens: torch.Tensor,
        seq_lens: torch.Tensor,
        last_loc: torch.Tensor,
        extend_num_tokens: int,
        backup_state: bool = False,
    ):
        if (
            self.token_to_kv_pool_allocator.available_size()
            < extend_num_tokens
            + len(seq_lens) * self.token_to_kv_pool_allocator.page_size
        ):
            if self.tree_cache is not None:
                self.tree_cache.evict(
                    extend_num_tokens
                    + len(seq_lens) * self.token_to_kv_pool_allocator.page_size,
                )

        if backup_state:
            state = self.token_to_kv_pool_allocator.backup_state()

        out_cache_loc = self.token_to_kv_pool_allocator.alloc_extend(
            prefix_lens, seq_lens, last_loc, extend_num_tokens
        )
        if out_cache_loc is None:
            error_msg = (
                f"Prefill out of memory. Try to lower your batch size.\n"
                f"Try to allocate {extend_num_tokens} tokens.\n"
                f"Avaliable tokens: {self.token_to_kv_pool_allocator.available_size() + self.tree_cache.evictable_size()}\n"
                f"{self.token_to_kv_pool_allocator.available_size()=}\n"
                f"{self.tree_cache.evictable_size()=}\n"
            )
            logger.error(error_msg)
            raise RuntimeError(error_msg)

        if backup_state:
            return out_cache_loc, state
        else:
            return out_cache_loc

    def alloc_paged_token_slots_decode(
        self,
        seq_lens: torch.Tensor,
        last_loc: torch.Tensor,
        backup_state: bool = False,
    ):
        if self.tree_cache is not None:
            if (
                self.token_to_kv_pool_allocator.available_size()
                < len(seq_lens) * self.token_to_kv_pool_allocator.page_size
            ):
                self.tree_cache.evict(
                    len(seq_lens) * self.token_to_kv_pool_allocator.page_size,
                )

        if backup_state:
            state = self.token_to_kv_pool_allocator.backup_state()

        out_cache_loc = self.token_to_kv_pool_allocator.alloc_decode(seq_lens, last_loc)
        if out_cache_loc is None:
            error_msg = (
                f"Decode out of memory. Try to lower your batch size.\n"
                f"Try to allocate {len(seq_lens)} tokens.\n"
                f"Avaliable tokens: {self.token_to_kv_pool_allocator.available_size() + self.tree_cache.evictable_size()}\n"
                f"{self.token_to_kv_pool_allocator.available_size()=}\n"
                f"{self.tree_cache.evictable_size()=}\n"
            )
            logger.error(error_msg)
            raise RuntimeError(error_msg)

        if backup_state:
            return out_cache_loc, state
        else:
            return out_cache_loc

    def prepare_encoder_info_extend(self, input_ids: List[int], seq_lens: List[int]):
        self.encoder_lens_cpu = []
        self.encoder_cached = []

        for req in self.reqs:
            im = req.multimodal_inputs
            if im is None or im.num_image_tokens is None:
                # No image input
                self.encoder_lens_cpu.append(0)
                self.encoder_cached.append(True)
            else:
                self.encoder_lens_cpu.append(im.num_image_tokens)
                self.encoder_cached.append(
                    self.forward_mode.is_decode()
                    or len(req.prefix_indices) >= im.num_image_tokens
                )

        self.encoder_lens = torch.tensor(self.encoder_lens_cpu, dtype=torch.int64).to(
            self.device, non_blocking=True
        )

        # Strip encoder infos
        pt = 0
        decoder_out_cache_loc = []
        encoder_out_cache_loc = []
        for i, req in enumerate(self.reqs):
            encoder_len = self.encoder_lens_cpu[i]
            seq_lens[i] -= encoder_len

            if len(req.prefix_indices) < encoder_len:
                # NOTE: the encoder part should be considered as a whole
                assert len(req.prefix_indices) == 0
                input_ids[i] = input_ids[i][encoder_len:]
                encoder_out_cache_loc.append(self.out_cache_loc[pt : pt + encoder_len])
                decoder_out_cache_loc.append(
                    self.out_cache_loc[pt + encoder_len : pt + req.extend_input_len]
                )
                self.extend_lens[i] -= encoder_len
                self.extend_num_tokens -= encoder_len
            else:
                decoder_out_cache_loc.append(
                    self.out_cache_loc[pt : pt + req.extend_input_len]
                )
                self.prefix_lens[i] -= encoder_len

            pt += req.extend_input_len

        # Reassign
        self.input_ids = torch.tensor(sum(input_ids, []), dtype=torch.int64).to(
            self.device, non_blocking=True
        )
        self.seq_lens = torch.tensor(seq_lens, dtype=torch.int64).to(
            self.device, non_blocking=True
        )

        if not decoder_out_cache_loc:
            self.out_cache_loc = torch.zeros(0, dtype=torch.int64).to(
                self.device, non_blocking=True
            )
        else:
            self.out_cache_loc = torch.cat(decoder_out_cache_loc)

        if not encoder_out_cache_loc:
            self.encoder_out_cache_loc = torch.zeros(0, dtype=torch.int64).to(
                self.device, non_blocking=True
            )
        else:
            self.encoder_out_cache_loc = torch.cat(encoder_out_cache_loc)

        assert len(self.out_cache_loc) == self.extend_num_tokens

    def prepare_for_extend(self):
        self.forward_mode = ForwardMode.EXTEND

        # Allocate req slots
        bs = len(self.reqs)
        req_pool_indices = self.alloc_req_slots(bs)

        # Init tensors
        reqs = self.reqs
        input_ids = [r.fill_ids[len(r.prefix_indices) :] for r in reqs]
        extend_num_tokens = sum(len(ids) for ids in input_ids)
        seq_lens = [len(r.fill_ids) for r in reqs]
        prefix_lens = [len(r.prefix_indices) for r in reqs]
        extend_lens = [r.extend_input_len for r in reqs]

        req_pool_indices_tensor = torch.tensor(req_pool_indices, dtype=torch.int64).to(
            self.device, non_blocking=True
        )
        input_ids_tensor = torch.tensor(sum(input_ids, []), dtype=torch.int64).to(
            self.device, non_blocking=True
        )
        seq_lens_tensor = torch.tensor(seq_lens, dtype=torch.int64).to(
            self.device, non_blocking=True
        )
        prefix_lens_tensor = torch.tensor(
            prefix_lens, dtype=torch.int64, device=self.device
        )
        extend_lens_tensor = seq_lens_tensor - prefix_lens_tensor

        # Copy prefix and do some basic check
        input_embeds = []
        extend_input_logprob_token_ids = []

        for i, (req, seq_len, pre_len) in enumerate(zip(reqs, seq_lens, prefix_lens)):
            req.req_pool_idx = req_pool_indices[i]
            assert seq_len - pre_len == req.extend_input_len

            if pre_len > 0:
                self.req_to_token_pool.write(
                    (req.req_pool_idx, slice(0, pre_len)), req.prefix_indices
                )

            # If input_embeds are available, store them
            if req.input_embeds is not None:
                # If req.input_embeds is already a list, append its content directly
                input_embeds.extend(req.input_embeds)  # Use extend to avoid nesting

            req.cached_tokens += pre_len - req.already_computed
            req.already_computed = seq_len
            req.is_retracted = False

            # Compute the relative logprob_start_len in an extend batch
            if req.logprob_start_len >= pre_len:
                req.extend_logprob_start_len = min(
                    req.logprob_start_len - pre_len,
                    req.extend_input_len,
                    req.seqlen - 1,
                )
            else:
                req.extend_logprob_start_len = 0

            if self.return_logprob:
                # Find input logprob token ids.
                # First, find a global index within origin_input_ids and slide it by 1
                # to compute input logprobs. It is because you need the next token
                # to compute input logprobs. E.g., (chunk size 2)
                #
                # input_logprobs = [1, 2, 3, 4]
                # fill_ids = [1, 2]
                # extend_input_logprob_token_id = [2, 3]
                #
                # Note that it can also overflow. In this case, we pad it with 0.
                # input_logprobs = [1, 2, 3, 4]
                # fill_ids = [3, 4]
                # extend_input_logprob_token_id = [4, 0]
                global_start_idx, global_end_idx = (
                    len(req.prefix_indices),
                    len(req.fill_ids),
                )
                # Apply logprob_start_len
                if global_start_idx < req.logprob_start_len:
                    global_start_idx = req.logprob_start_len

                logprob_token_ids = req.origin_input_ids[
                    global_start_idx + 1 : global_end_idx + 1
                ]
                extend_input_logprob_token_ids.extend(logprob_token_ids)

                # We will need req.extend_input_len - req.extend_logprob_start_len number of
                # tokens, and logprob_token_ids is for input logprob, so pad the rest of them by 0.
                extend_input_logprob_token_ids.extend(
                    [0]
                    * (
                        req.extend_input_len
                        - req.extend_logprob_start_len
                        - len(logprob_token_ids)
                    )
                )

        if self.return_logprob:
            extend_input_logprob_token_ids = torch.tensor(
                extend_input_logprob_token_ids
            )
        else:
            extend_input_logprob_token_ids = None

        # Allocate memory
        if self.token_to_kv_pool_allocator.page_size == 1:
            out_cache_loc = self.alloc_token_slots(extend_num_tokens)
        else:
            last_loc = get_last_loc(
                self.req_to_token_pool.req_to_token,
                req_pool_indices_tensor,
                prefix_lens_tensor,
            )
            out_cache_loc = self.alloc_paged_token_slots_extend(
                prefix_lens_tensor, seq_lens_tensor, last_loc, extend_num_tokens
            )

        # Set fields
        self.input_ids = input_ids_tensor
        self.req_pool_indices = req_pool_indices_tensor
        self.seq_lens = seq_lens_tensor
        self.out_cache_loc = out_cache_loc
        self.input_embeds = (
            torch.tensor(input_embeds).to(self.device, non_blocking=True)
            if input_embeds
            else None
        )
        self.seq_lens_sum = sum(seq_lens)

        if self.return_logprob:
            self.top_logprobs_nums = [r.top_logprobs_num for r in reqs]
            self.token_ids_logprobs = [r.token_ids_logprob for r in reqs]

        self.extend_logprob_start_lens = [r.extend_logprob_start_len for r in reqs]
        self.extend_num_tokens = extend_num_tokens
        self.prefix_lens = prefix_lens
        self.extend_lens = extend_lens
        self.extend_input_logprob_token_ids = extend_input_logprob_token_ids

        # Write to req_to_token_pool
        if global_server_args_dict["attention_backend"] != "torch_native":
            # TODO: some tensors can be reused for ForwardBatchInfo (e.g., extend_lens, cumsum_start)

            write_req_to_token_pool_triton[(bs,)](
                self.req_to_token_pool.req_to_token,
                req_pool_indices_tensor,
                prefix_lens_tensor,
                seq_lens_tensor,
                extend_lens_tensor,
                out_cache_loc,
                self.req_to_token_pool.req_to_token.shape[1],
            )
        else:
            pt = 0
            for i in range(bs):
                self.req_to_token_pool.write(
                    (req_pool_indices[i], slice(prefix_lens[i], seq_lens[i])),
                    out_cache_loc[pt : pt + extend_lens[i]],
                )
                pt += extend_lens[i]

        if self.model_config.is_encoder_decoder:
            self.prepare_encoder_info_extend(input_ids, seq_lens)

        # Build sampling info
        self.sampling_info = SamplingBatchInfo.from_schedule_batch(
            self,
            self.model_config.vocab_size,
        )

    def mix_with_running(self, running_batch: "ScheduleBatch"):
        self.forward_mode = ForwardMode.MIXED
        running_bs = running_batch.batch_size()

        for req in running_batch.reqs:
            req.fill_ids = req.origin_input_ids + req.output_ids
            req.extend_input_len = 1

        input_ids = torch.cat([self.input_ids, running_batch.input_ids])
        out_cache_loc = torch.cat([self.out_cache_loc, running_batch.out_cache_loc])

        self.merge_batch(running_batch)
        self.input_ids = input_ids
        self.out_cache_loc = out_cache_loc

        # For overlap scheduler, the output_ids has one step delay
        delta = 0 if self.enable_overlap else -1

        # NOTE: prefix_indices is what has been cached, but we don't cache each decode step
        self.prefix_lens.extend(
            [
                len(r.origin_input_ids) + len(r.output_ids) + delta
                for r in running_batch.reqs
            ]
        )
        self.extend_lens.extend([1] * running_bs)
        self.extend_num_tokens += running_bs
        # TODO (lianmin): Revisit this. It should be seq_len - 1
        self.extend_logprob_start_lens.extend([0] * running_bs)

    def new_page_count_next_decode(self):
        page_size = self.token_to_kv_pool_allocator.page_size
        if page_size == 1:
            return len(self.reqs)
        return sum(1 for req in self.reqs if req.seqlen % page_size == 0)

    def check_decode_mem(self, buf_multiplier=1):
        tokens_required = (
            self.new_page_count_next_decode()
            * buf_multiplier
            * self.token_to_kv_pool_allocator.page_size
        )

        if self.token_to_kv_pool_allocator.available_size() >= tokens_required:
            return True

        self.tree_cache.evict(tokens_required)

        return self.token_to_kv_pool_allocator.available_size() >= tokens_required

    def retract_decode(self, server_args: ServerArgs):
        """Retract the decoding requests when there is not enough memory."""
        sorted_indices = [i for i in range(len(self.reqs))]

        # TODO(lsyin): improve retraction policy for radix cache
        # For spec decoding, filter_batch API can only filter
        # requests from the back, so we can only retract from the back.
        # TODO(sang): Clean up finish path and support better retract
        # policy.
        if not server_args.speculative_algorithm:
            sorted_indices.sort(
                key=lambda i: (
                    len(self.reqs[i].output_ids),
                    -len(self.reqs[i].origin_input_ids),
                ),
                reverse=True,
            )

        def get_required_tokens(num_reqs: int):
            headroom_for_spec_decode = 0
            if server_args.speculative_algorithm:
                headroom_for_spec_decode += (
                    num_reqs
                    * server_args.speculative_eagle_topk
                    * server_args.speculative_num_steps
                    + num_reqs * server_args.speculative_num_draft_tokens
                )
            return (
                num_reqs * global_config.retract_decode_steps + headroom_for_spec_decode
            )

        retracted_reqs = []
        seq_lens_cpu = self.seq_lens.cpu().numpy()
        first_iter = True
        while (
            self.token_to_kv_pool_allocator.available_size()
            < get_required_tokens(len(sorted_indices))
            or first_iter
        ):
            if len(sorted_indices) == 1:
                # Corner case: only one request left
                assert (
                    self.token_to_kv_pool_allocator.available_size() > 0
                ), "No space left for only one request"
                break

            first_iter = False
            idx = sorted_indices.pop()
            req = self.reqs[idx]
            retracted_reqs.append(req)

            if isinstance(self.tree_cache, ChunkCache):
                # ChunkCache does not have eviction
                token_indices = self.req_to_token_pool.req_to_token[
                    req.req_pool_idx, : seq_lens_cpu[idx]
                ]
                self.token_to_kv_pool_allocator.free(token_indices)
                self.req_to_token_pool.free(req.req_pool_idx)
            else:
                # TODO: apply more fine-grained retraction
                last_uncached_pos = (
                    len(req.prefix_indices) // server_args.page_size
                ) * server_args.page_size
                token_indices = self.req_to_token_pool.req_to_token[
                    req.req_pool_idx, last_uncached_pos : seq_lens_cpu[idx]
                ]
                self.token_to_kv_pool_allocator.free(token_indices)
                self.req_to_token_pool.free(req.req_pool_idx)

                # release the last node
                self.tree_cache.dec_lock_ref(req.last_node)

                # NOTE(lsyin): we should use the newly evictable memory instantly.
                residual_size = (
                    len(sorted_indices) * global_config.retract_decode_steps
                    - self.token_to_kv_pool_allocator.available_size()
                )
                residual_size = max(0, residual_size)
                self.tree_cache.evict(residual_size)

            req.reset_for_retract()

        self.filter_batch(keep_indices=sorted_indices)

        # Reqs in batch are filtered
        total_decoded_tokens = sum(len(r.output_ids) for r in self.reqs)
        total_max_new_tokens = sum(r.sampling_params.max_new_tokens for r in self.reqs)

        new_estimate_ratio = (
            total_decoded_tokens + global_config.retract_decode_steps * len(self.reqs)
        ) / total_max_new_tokens
        new_estimate_ratio = min(1.0, new_estimate_ratio)

        return retracted_reqs, new_estimate_ratio

    def prepare_encoder_info_decode(self):
        # Reset the encoder cached status
        self.encoder_cached = [True] * len(self.reqs)

    def prepare_for_idle(self):
        self.forward_mode = ForwardMode.IDLE
        self.input_ids = torch.empty(0, dtype=torch.int64, device=self.device)
        self.seq_lens = torch.empty(0, dtype=torch.int64, device=self.device)
        self.out_cache_loc = torch.empty(0, dtype=torch.int64, device=self.device)
        self.req_pool_indices = torch.empty(0, dtype=torch.int32, device=self.device)
        self.seq_lens_sum = 0
        self.extend_num_tokens = 0
        self.sampling_info = SamplingBatchInfo.from_schedule_batch(
            self,
            self.model_config.vocab_size,
        )

    def prepare_for_decode(self):
        self.forward_mode = ForwardMode.DECODE
        bs = len(self.reqs)

        if self.spec_algorithm.is_eagle():
            # if spec decoding is used, the decode batch is prepared inside
            # `forward_batch_speculative_generation` after running draft models.
            return

        if self.sampling_info.penalizer_orchestrator.is_required:
            if self.enable_overlap:
                # TODO: this can be slow, optimize this.
                delayed_output_ids = torch.tensor(
                    [
                        (
                            req.output_ids[-1]
                            if len(req.output_ids)
                            else req.origin_input_ids[-1]
                        )
                        for req in self.reqs
                    ],
                    dtype=torch.int64,
                    device=self.device,
                )
                self.sampling_info.penalizer_orchestrator.cumulate_output_tokens(
                    delayed_output_ids
                )
            else:
                self.sampling_info.penalizer_orchestrator.cumulate_output_tokens(
                    self.output_ids.to(torch.int64)
                )

        # Update fields
        self.input_ids = self.output_ids
        self.output_ids = None

        if self.model_config.is_encoder_decoder:
            locs = self.encoder_lens + self.seq_lens
            self.prepare_encoder_info_decode()
        else:
            locs = self.seq_lens.clone()

        if self.enable_overlap:
            # Do not use in-place operations in the overlap mode
            self.seq_lens = self.seq_lens + 1
        else:
            # A faster in-place version
            self.seq_lens.add_(1)
        self.seq_lens_sum += bs

        # Allocate memory
        if self.token_to_kv_pool_allocator.page_size == 1:
            self.out_cache_loc = self.alloc_token_slots(bs)
        else:
            last_loc = self.req_to_token_pool.req_to_token[
                self.req_pool_indices, self.seq_lens - 2
            ]
            self.out_cache_loc = self.alloc_paged_token_slots_decode(
                self.seq_lens, last_loc
            )

        self.req_to_token_pool.write(
            (self.req_pool_indices, locs), self.out_cache_loc.to(torch.int32)
        )

    def filter_batch(
        self,
        chunked_req_to_exclude: Optional[Req] = None,
        keep_indices: Optional[List[int]] = None,
    ):
        if keep_indices is None:
            keep_indices = [
                i
                for i in range(len(self.reqs))
                if not self.reqs[i].finished()
                and self.reqs[i] is not chunked_req_to_exclude
            ]

        if keep_indices is None or len(keep_indices) == 0:
            # Filter out all requests
            self.reqs = []
            return

        if len(keep_indices) == len(self.reqs):
            # No need to filter
            return

        keep_indices_device = torch.tensor(keep_indices, dtype=torch.int64).to(
            self.device, non_blocking=True
        )

        if self.model_config.is_encoder_decoder:
            self.encoder_lens = self.encoder_lens[keep_indices_device]
            self.encoder_lens_cpu = [self.encoder_lens_cpu[i] for i in keep_indices]

        self.reqs = [self.reqs[i] for i in keep_indices]
        self.req_pool_indices = self.req_pool_indices[keep_indices_device]
        self.seq_lens = self.seq_lens[keep_indices_device]
        self.out_cache_loc = None
        self.seq_lens_sum = self.seq_lens.sum().item()
        self.output_ids = self.output_ids[keep_indices_device]
        self.return_logprob = any(req.return_logprob for req in self.reqs)
        if self.return_logprob:
            self.top_logprobs_nums = [self.top_logprobs_nums[i] for i in keep_indices]
            self.token_ids_logprobs = [self.token_ids_logprobs[i] for i in keep_indices]
        else:
            self.top_logprobs_nums = None
            self.token_ids_logprobs = None

        self.has_stream = any(req.stream for req in self.reqs)
        self.has_grammar = any(req.grammar for req in self.reqs)

        self.sampling_info.filter_batch(keep_indices, keep_indices_device)
        if self.spec_info:
            self.spec_info.filter_batch(keep_indices_device)

    def merge_batch(self, other: "ScheduleBatch"):
        # Penalizer orchestrator must be merged before Batch.reqs is merged. This is because
        # orchestrator.merge() depends on Batch.reqs during preparation of each penalizers, so it
        # needs to be called with pre-merged Batch.reqs.
        self.sampling_info.merge_batch(other.sampling_info)

        # Encoder-decoder infos
        if self.model_config.is_encoder_decoder:
            self.encoder_lens = torch.cat([self.encoder_lens, other.encoder_lens])
            self.encoder_lens_cpu.extend(other.encoder_lens_cpu)
        self.req_pool_indices = torch.cat(
            [self.req_pool_indices, other.req_pool_indices]
        )
        self.seq_lens = torch.cat([self.seq_lens, other.seq_lens])
        self.out_cache_loc = None
        self.seq_lens_sum += other.seq_lens_sum
        if self.output_ids is not None:
            self.output_ids = torch.cat([self.output_ids, other.output_ids])
        if self.return_logprob and other.return_logprob:
            self.top_logprobs_nums.extend(other.top_logprobs_nums)
            self.token_ids_logprobs.extend(other.token_ids_logprobs)
        elif self.return_logprob:
            self.top_logprobs_nums.extend([0] * len(other.reqs))
            self.token_ids_logprobs.extend([None] * len(other.reqs))
        elif other.return_logprob:
            self.top_logprobs_nums = [0] * len(self.reqs) + other.top_logprobs_nums
            self.token_ids_logprobs = [None] * len(self.reqs) + other.token_ids_logprobs
        self.reqs.extend(other.reqs)

        self.return_logprob |= other.return_logprob
        self.has_stream |= other.has_stream
        self.has_grammar |= other.has_grammar
        self.return_hidden_states |= other.return_hidden_states

        if self.spec_info:
            self.spec_info.merge_batch(other.spec_info)

    def get_model_worker_batch(self) -> ModelWorkerBatch:
        if self.forward_mode.is_decode_or_idle():
            extend_seq_lens = extend_prefix_lens = extend_logprob_start_lens = None
        else:
            extend_seq_lens = self.extend_lens
            extend_prefix_lens = self.prefix_lens
            extend_logprob_start_lens = self.extend_logprob_start_lens

        # Create seq_lens_cpu when needed
        if (
            (
                global_server_args_dict["use_mla_backend"]
                and global_server_args_dict["attention_backend"] == "flashinfer"
            )
            or global_server_args_dict["attention_backend"] == "flashmla"
            or global_server_args_dict["attention_backend"] == "fa3"
            or global_server_args_dict["enable_two_batch_overlap"]
        ):
            seq_lens_cpu = self.seq_lens.cpu()
        else:
            seq_lens_cpu = None

        if self.sampling_info:
            if self.has_grammar:
                self.sampling_info.grammars = [req.grammar for req in self.reqs]
            else:
                self.sampling_info.grammars = None

        global bid
        bid += 1
        return ModelWorkerBatch(
            bid=bid,
            forward_mode=self.forward_mode,
            input_ids=self.input_ids,
            req_pool_indices=self.req_pool_indices,
            seq_lens=self.seq_lens,
            out_cache_loc=self.out_cache_loc,
            seq_lens_sum=self.seq_lens_sum,
            return_logprob=self.return_logprob,
            top_logprobs_nums=self.top_logprobs_nums,
            token_ids_logprobs=self.token_ids_logprobs,
            global_num_tokens=self.global_num_tokens,
            global_num_tokens_for_logprob=self.global_num_tokens_for_logprob,
            tbo_split_seq_index=self.tbo_split_seq_index,
            can_run_dp_cuda_graph=self.can_run_dp_cuda_graph,
            global_forward_mode=self.global_forward_mode,
            seq_lens_cpu=seq_lens_cpu,
            extend_num_tokens=self.extend_num_tokens,
            extend_seq_lens=extend_seq_lens,
            extend_prefix_lens=extend_prefix_lens,
            extend_logprob_start_lens=extend_logprob_start_lens,
            multimodal_inputs=[r.multimodal_inputs for r in self.reqs],
            encoder_cached=self.encoder_cached,
            encoder_lens=self.encoder_lens,
            encoder_lens_cpu=self.encoder_lens_cpu,
            encoder_out_cache_loc=self.encoder_out_cache_loc,
            lora_paths=[req.lora_path for req in self.reqs],
            sampling_info=self.sampling_info,
            input_embeds=self.input_embeds,
            spec_algorithm=self.spec_algorithm,
            spec_info=self.spec_info,
            capture_hidden_mode=(
                CaptureHiddenMode.FULL
                if self.return_hidden_states
                else (
                    getattr(
                        self.spec_info, "capture_hidden_mode", CaptureHiddenMode.NULL
                    )
                    if self.spec_info
                    else CaptureHiddenMode.NULL
                )
            ),
            extend_input_logprob_token_ids=self.extend_input_logprob_token_ids,
        )

    def copy(self):
        # Only contain fields that will be used by process_batch_result
        return ScheduleBatch(
            reqs=self.reqs,
            model_config=self.model_config,
            forward_mode=self.forward_mode,
            out_cache_loc=self.out_cache_loc,
            return_logprob=self.return_logprob,
            decoding_reqs=self.decoding_reqs,
            spec_algorithm=self.spec_algorithm,
            enable_custom_logit_processor=self.enable_custom_logit_processor,
        )

    def __str__(self):
        return (
            f"ScheduleBatch(forward_mode={self.forward_mode.name}, "
            f"#req={(len(self.reqs))})"
        )


@dataclasses.dataclass
class ModelWorkerBatch:
    # The batch id
    bid: int
    # The forward mode
    forward_mode: ForwardMode
    # The input ids
    input_ids: torch.Tensor
    # The indices of requests in the req_to_token_pool
    req_pool_indices: torch.Tensor
    # The sequence length
    seq_lens: torch.Tensor
    seq_lens_cpu: Optional[torch.Tensor]
    # The indices of output tokens in the token_to_kv_pool_allocator
    out_cache_loc: torch.Tensor

    # The sum of all sequence lengths
    seq_lens_sum: int

    # For logprob
    return_logprob: bool
    top_logprobs_nums: Optional[List[int]]
    token_ids_logprobs: Optional[List[List[int]]]

    # For DP attention
    global_num_tokens: Optional[List[int]]
    global_num_tokens_for_logprob: Optional[List[int]]
    tbo_split_seq_index: Optional[int]
    can_run_dp_cuda_graph: bool
    global_forward_mode: Optional[ForwardMode]

    # For extend
    extend_num_tokens: Optional[int]
    extend_seq_lens: Optional[List[int]]
    extend_prefix_lens: Optional[List[int]]
    extend_logprob_start_lens: Optional[List[int]]
    extend_input_logprob_token_ids: Optional[torch.Tensor]

    # For multimodal
    multimodal_inputs: Optional[List[MultimodalInputs]]

    # For encoder-decoder
    encoder_cached: Optional[List[bool]]
    encoder_lens: Optional[torch.Tensor]
    encoder_lens_cpu: Optional[List[int]]
    encoder_out_cache_loc: Optional[torch.Tensor]

    # For LoRA
    lora_paths: Optional[List[str]]

    # Sampling info
    sampling_info: SamplingBatchInfo

    # The input Embeds
    input_embeds: Optional[torch.tensor] = None

    # Speculative decoding
    spec_algorithm: SpeculativeAlgorithm = None
    spec_info: Optional[Union[EagleVerifyInput, EagleDraftInput]] = None
    # If set, the output of the batch contains the hidden states of the run.
    capture_hidden_mode: CaptureHiddenMode = None


@triton.jit
def write_req_to_token_pool_triton(
    req_to_token_ptr,  # [max_batch, max_context_len]
    req_pool_indices,
    pre_lens,
    seq_lens,
    extend_lens,
    out_cache_loc,
    req_to_token_ptr_stride: tl.constexpr,
):
    BLOCK_SIZE: tl.constexpr = 512
    pid = tl.program_id(0)

    req_pool_index = tl.load(req_pool_indices + pid)
    pre_len = tl.load(pre_lens + pid)
    seq_len = tl.load(seq_lens + pid)

    # NOTE: This can be slow for large bs
    cumsum_start = tl.cast(0, tl.int64)
    for i in range(pid):
        cumsum_start += tl.load(extend_lens + i)

    num_loop = tl.cdiv(seq_len - pre_len, BLOCK_SIZE)
    for i in range(num_loop):
        offset = tl.arange(0, BLOCK_SIZE) + i * BLOCK_SIZE
        mask = offset < (seq_len - pre_len)
        value = tl.load(out_cache_loc + cumsum_start + offset, mask=mask)
        tl.store(
            req_to_token_ptr
            + req_pool_index * req_to_token_ptr_stride
            + offset
            + pre_len,
            value,
            mask=mask,
        )


<<<<<<< HEAD
@torch.compile(dynamic=False, backend=get_compiler_backend())
=======
# @torch.compile(dynamic=True, backend=get_compiler_backend())
>>>>>>> 6fa2c029
def get_last_loc(req_to_token, req_pool_indices_tensor, prefix_lens_tensor):
    return torch.where(
        prefix_lens_tensor > 0,
        req_to_token[req_pool_indices_tensor, prefix_lens_tensor - 1],
        torch.full_like(prefix_lens_tensor, -1),
    )<|MERGE_RESOLUTION|>--- conflicted
+++ resolved
@@ -1705,11 +1705,7 @@
         )
 
 
-<<<<<<< HEAD
-@torch.compile(dynamic=False, backend=get_compiler_backend())
-=======
 # @torch.compile(dynamic=True, backend=get_compiler_backend())
->>>>>>> 6fa2c029
 def get_last_loc(req_to_token, req_pool_indices_tensor, prefix_lens_tensor):
     return torch.where(
         prefix_lens_tensor > 0,
