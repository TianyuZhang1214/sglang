--- conflicted
+++ resolved
@@ -183,12 +183,9 @@
     enable_flashmla: bool = False
     flashinfer_mla_disable_ragged: bool = False
     warmups: Optional[str] = None
-<<<<<<< HEAD
     moe_dense_tp_size: Optional[int] = None
-=======
     n_share_experts_fusion: Optional[int] = None
     disable_shared_experts_fusion: bool = False
->>>>>>> 924ca7c9
 
     # Debug tensor dumps
     debug_tensor_dump_output_folder: Optional[str] = None
