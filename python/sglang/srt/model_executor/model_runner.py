# Copyright 2023-2024 SGLang Team
# Licensed under the Apache License, Version 2.0 (the "License");
# you may not use this file except in compliance with the License.
# You may obtain a copy of the License at
#
#     http://www.apache.org/licenses/LICENSE-2.0
#
# Unless required by applicable law or agreed to in writing, software
# distributed under the License is distributed on an "AS IS" BASIS,
# WITHOUT WARRANTIES OR CONDITIONS OF ANY KIND, either express or implied.
# See the License for the specific language governing permissions and
# limitations under the License.
# ==============================================================================
"""ModelRunner runs the forward passes of the models."""

import datetime
import gc
import json
import logging
import os
import time
from dataclasses import dataclass
from typing import Any, Iterable, List, Optional, Tuple, Union

import torch
import torch.distributed as dist

from sglang.srt import fine_grained_benchmark
from sglang.srt.configs.device_config import DeviceConfig
from sglang.srt.configs.load_config import LoadConfig
from sglang.srt.configs.model_config import AttentionArch, ModelConfig
from sglang.srt.distributed import (
    get_tp_group,
    init_distributed_environment,
    initialize_model_parallel,
    set_custom_all_reduce,
)
<<<<<<< HEAD
from sglang.srt.distributed.parallel_state import (
    get_world_group,
    monkey_patch_vllm_parallel_state,
)
=======
from sglang.srt.distributed.parallel_state import monkey_patch_vllm_parallel_state
from sglang.srt.layers.attention.tbo_backend import TboAttnBackend
>>>>>>> e1e6630f
from sglang.srt.layers.dp_attention import (
    get_attention_tp_group,
    get_attention_tp_size,
    initialize_dp_attention,
)
from sglang.srt.layers.logits_processor import LogitsProcessorOutput
from sglang.srt.layers.quantization import monkey_patch_isinstance_for_vllm_base_layer
from sglang.srt.layers.sampler import Sampler
from sglang.srt.layers.torchao_utils import apply_torchao_config_to_model
from sglang.srt.lora.lora_manager import LoRAManager
<<<<<<< HEAD
from sglang.srt.managers.expert_distribution import (
    ExpertDistributionRecorder,
    get_global_expert_distribution_recorder,
    set_global_expert_distribution_recorder,
)
from sglang.srt.managers.expert_location import ExpertLocationMetadata
from sglang.srt.managers.io_struct import UpdateExpertLocationReqInput
from sglang.srt.managers.schedule_batch import (
    get_global_expert_location_metadata,
    global_server_args_dict,
    set_global_expert_location_metadata,
)
=======
from sglang.srt.managers.expert_distribution import expert_distribution_recorder
from sglang.srt.managers.expert_location import ExpertLocationMetadata
from sglang.srt.managers.schedule_batch import global_server_args_dict
>>>>>>> e1e6630f
from sglang.srt.mem_cache.memory_pool import (
    DoubleSparseTokenToKVPool,
    MHATokenToKVPool,
    MLATokenToKVPool,
    ReqToTokenPool,
    TokenToKVPoolAllocator,
)
from sglang.srt.mem_cache.paged_allocator import PagedTokenToKVPoolAllocator
from sglang.srt.model_executor.cuda_graph_runner import CudaGraphRunner
from sglang.srt.model_executor.expert_location_updater import ExpertLocationUpdater
from sglang.srt.model_executor.forward_batch_info import ForwardBatch
from sglang.srt.model_loader import get_model
from sglang.srt.model_loader.loader import (
    DefaultModelLoader,
    device_loading_context,
    get_model_loader,
)
from sglang.srt.model_loader.utils import set_default_torch_dtype
from sglang.srt.model_loader.weight_utils import default_weight_loader
from sglang.srt.patch_torch import monkey_patch_torch_reductions
from sglang.srt.sampling.sampling_batch_info import SamplingBatchInfo
from sglang.srt.server_args import ServerArgs
from sglang.srt.speculative.spec_info import SpeculativeAlgorithm
from sglang.srt.torch_memory_saver_adapter import TorchMemorySaverAdapter
from sglang.srt.utils import (
    MultiprocessingSerializer,
    broadcast_pyobj,
    enable_show_time_cost,
    get_available_gpu_memory,
    get_bool_env_var,
    init_custom_process_group,
    is_cuda,
    is_fa3_default_architecture,
    is_flashinfer_available,
    is_hip,
    is_hopper_with_cuda_12_3,
    is_no_spec_infer_or_topk_one,
    monkey_patch_p2p_access_check,
    monkey_patch_vllm_gguf_config,
    set_cpu_offload_max_bytes,
    set_cuda_arch,
)

logger = logging.getLogger(__name__)

SGLANG_CI_SMALL_KV_SIZE = os.getenv("SGLANG_CI_SMALL_KV_SIZE", None)
UNBALANCED_MODEL_LOADING_TIMEOUT_S = 300


class ModelRunner:
    """ModelRunner runs the forward passes of the models."""

    def __init__(
        self,
        model_config: ModelConfig,
        expert_location_metadata: Optional[ExpertLocationMetadata],
        mem_fraction_static: float,
        gpu_id: int,
        tp_rank: int,
        tp_size: int,
        nccl_port: int,
        server_args: ServerArgs,
        is_draft_worker: bool = False,
        req_to_token_pool: Optional[ReqToTokenPool] = None,
        token_to_kv_pool_allocator: Optional[TokenToKVPoolAllocator] = None,
    ):
        # Parse args
        self.model_config = model_config
        self.mem_fraction_static = mem_fraction_static
        self.device = server_args.device
        self.gpu_id = gpu_id
        self.tp_rank = tp_rank
        self.tp_size = tp_size
        self.dist_port = nccl_port
        self.server_args = server_args
        self.is_draft_worker = is_draft_worker
        self.is_generation = model_config.is_generation
        self.is_multimodal = model_config.is_multimodal
        self.should_log = tp_rank == 0
        self.spec_algorithm = SpeculativeAlgorithm.from_string(
            server_args.speculative_algorithm
        )
        self.page_size = server_args.page_size
        self.req_to_token_pool = req_to_token_pool
        self.token_to_kv_pool_allocator = token_to_kv_pool_allocator
        self.use_mla_backend = self.model_config.attention_arch == AttentionArch.MLA
        self.attention_chunk_size = model_config.attention_chunk_size

        self.forward_pass_id = 0

        # Model-specific adjustment
        self.model_specific_adjustment()

        if server_args.show_time_cost:
            enable_show_time_cost()

        if server_args.disable_outlines_disk_cache:
            from outlines.caching import disable_cache

            disable_cache()

        # Global vars
        global_server_args_dict.update(
            {
                "attention_backend": server_args.attention_backend,
                "sampling_backend": server_args.sampling_backend,
                "triton_attention_reduce_in_fp32": server_args.triton_attention_reduce_in_fp32,
                "torchao_config": server_args.torchao_config,
                "enable_nan_detection": server_args.enable_nan_detection,
                "enable_dp_attention": server_args.enable_dp_attention,
                "enable_two_batch_overlap": server_args.enable_two_batch_overlap,
                "enable_ep_moe": server_args.enable_ep_moe,
                "enable_deepep_moe": server_args.enable_deepep_moe,
                "deepep_mode": server_args.deepep_mode,
                "device": server_args.device,
                "speculative_accept_threshold_single": server_args.speculative_accept_threshold_single,
                "speculative_accept_threshold_acc": server_args.speculative_accept_threshold_acc,
                "disable_radix_cache": server_args.disable_radix_cache,
                "flashinfer_mla_disable_ragged": server_args.flashinfer_mla_disable_ragged,
                "moe_dense_tp_size": server_args.moe_dense_tp_size,
                "ep_dispatch_algorithm": server_args.ep_dispatch_algorithm,
                "debug_tensor_dump_output_folder": server_args.debug_tensor_dump_output_folder,
                "debug_tensor_dump_inject": server_args.debug_tensor_dump_inject,
                "n_share_experts_fusion": server_args.n_share_experts_fusion,
                "disable_shared_experts_fusion": server_args.disable_shared_experts_fusion,
                "ep_num_redundant_experts": server_args.ep_num_redundant_experts,
                "disable_chunked_prefix_cache": server_args.disable_chunked_prefix_cache,
                "use_mla_backend": self.use_mla_backend,
            }
        )

        # CPU offload
        set_cpu_offload_max_bytes(int(server_args.cpu_offload_gb * 1024**3))

        # Get memory before model loading
        min_per_gpu_memory = self.init_torch_distributed()

        [expert_location_metadata] = broadcast_pyobj(
            data=[expert_location_metadata],
            rank=torch.distributed.get_rank(),
            dist_group=get_world_group().cpu_group,
        )
        expert_location_metadata.to(server_args.device)
        set_global_expert_location_metadata(expert_location_metadata)
        if self.tp_rank == 0 and get_bool_env_var(
            "SGLANG_LOG_EXPERT_LOCATION_METADATA"
        ):
            logger.info(
                f"Initial expert_location_metadata: {get_global_expert_location_metadata().debug_str()}"
            )

        # If it is a draft model tp_group can be different.
        self.initialize(min_per_gpu_memory)

        self._expert_location_updater = (
            ExpertLocationUpdater(self)
            if server_args.expert_location_updater_mode is not None
            else None
        )

    def initialize(self, min_per_gpu_memory: float):
        server_args = self.server_args
        self.memory_saver_adapter = TorchMemorySaverAdapter.create(
            enable=self.server_args.enable_memory_saver
        )

        set_global_expert_distribution_recorder(
            ExpertDistributionRecorder.init_new(
                server_args,
                get_global_expert_location_metadata(),
                rank=self.tp_rank,
            )
        )

        # Load the model
        self.sampler = Sampler()
        self.load_model()

        self.expert_location_metadata = ExpertLocationMetadata.from_model(self.model)
        expert_distribution_recorder.initialize(
            server_args,
            self.expert_location_metadata,
            # TODO handle DP!=TP case
            rank=self.tp_rank,
        )

        # Apply torchao quantization
        torchao_applied = getattr(self.model, "torchao_applied", False)
        # In layered loading, torchao may have been applied
        if not torchao_applied:
            apply_torchao_config_to_model(
                self.model, global_server_args_dict["torchao_config"]
            )

        # Apply torch TP if the model supports it
        supports_torch_tp = getattr(self.model, "supports_torch_tp", False)
        if self.tp_size > 1 and supports_torch_tp:
            self.apply_torch_tp()

        # Init lora
        if server_args.lora_paths is not None:
            self.init_lora_manager()

        # Init memory pool and attention backends
        self.init_memory_pool(
            min_per_gpu_memory,
            server_args.max_running_requests,
            server_args.max_total_tokens,
        )
        if self.device == "cuda":
            self.init_cublas()
            self.init_attention_backend()
            self.init_cuda_graphs()
        else:
            self.cuda_graph_runner = None
            self.init_attention_backend()

        # auxiliary hidden capture mode. TODO: expose this to server args?
        if self.spec_algorithm.is_eagle3() and not self.is_draft_worker:
            self.model.set_eagle3_layers_to_capture()

    def model_specific_adjustment(self):
        server_args = self.server_args

        if server_args.attention_backend is None:
            # By default, use flashinfer for non-mla attention and triton for mla attention
            if not self.use_mla_backend:
                if (
                    is_hopper_with_cuda_12_3()
                    and is_no_spec_infer_or_topk_one(server_args)
                    and is_fa3_default_architecture(self.model_config.hf_config)
                ):
                    server_args.attention_backend = "fa3"
                else:
                    server_args.attention_backend = (
                        "flashinfer" if is_flashinfer_available() else "triton"
                    )
            else:
                if is_hopper_with_cuda_12_3() and is_no_spec_infer_or_topk_one(
                    server_args
                ):
                    server_args.attention_backend = "fa3"
                else:
                    server_args.attention_backend = "triton"
            logger.info(
                f"Attention backend not set. Use {server_args.attention_backend} backend by default."
            )
        elif self.use_mla_backend:
            # TODO: add MLA optimization on CPU
            if server_args.device != "cpu":
                if server_args.attention_backend in [
                    "flashinfer",
                    "fa3",
                    "triton",
                    "flashmla",
                ]:
                    logger.info(
                        f"MLA optimization is turned on. Use {server_args.attention_backend} backend."
                    )
                else:
                    raise ValueError(
                        f"Invalid attention backend for MLA: {server_args.attention_backend}"
                    )
            else:
                raise ValueError(f"MLA optimization not supported on CPU.")

        if (
            server_args.attention_backend == "fa3"
            and server_args.kv_cache_dtype == "fp8_e5m2"
        ):
            logger.warning(
                "FlashAttention3 only supports fp8_e4m3 if using FP8; "
                "Setting attention backend to triton."
            )
            server_args.attention_backend = "triton"

        if server_args.enable_double_sparsity:
            logger.info(
                "Double sparsity optimization is turned on. Use triton backend without CUDA graph."
            )
            server_args.attention_backend = "triton"
            server_args.disable_cuda_graph = True
            if server_args.ds_heavy_channel_type is None:
                raise ValueError(
                    "Please specify the heavy channel type for double sparsity optimization."
                )
            self.init_double_sparsity_channel_config(server_args.ds_heavy_channel_type)

        if self.is_multimodal:
            self.mem_fraction_static *= 0.90
            logger.info(
                f"Automatically reduce --mem-fraction-static to {self.mem_fraction_static:.3f} "
                f"because this is a multimodal model."
            )
            logger.info(
                "Automatically turn off --chunked-prefill-size for multimodal model."
            )
            server_args.chunked_prefill_size = -1

            if self.model_config.hf_config.architectures == [
                "Qwen2VLForConditionalGeneration"
            ] or self.model_config.hf_config.architectures == [
                "Qwen2_5_VLForConditionalGeneration"
            ]:
                # TODO: qwen2-vl series does not support radix cache now, set disable_radix_cache=True automatically
                logger.info("Automatically disable radix cache for qwen-vl series.")
                server_args.disable_radix_cache = True

        if server_args.enable_deepep_moe:
            logger.info(f"DeepEP is turned on. DeepEP mode: {server_args.deepep_mode}")

        if not self.use_mla_backend:
            server_args.disable_chunked_prefix_cache = True
        elif self.page_size > 1:
            logger.info("Disable chunked prefix cache when page size > 1.")
            server_args.disable_chunked_prefix_cache = True

        if not server_args.disable_chunked_prefix_cache:
            logger.info("Chunked prefix cache is turned on.")

    def init_torch_distributed(self):
        logger.info("Init torch distributed begin.")

        try:
            torch.get_device_module(self.device).set_device(self.gpu_id)
        except Exception:
            logger.warning(
                f"Context: {self.device=} {self.gpu_id=} {os.environ.get('CUDA_VISIBLE_DEVICES')=} {self.tp_rank=} {self.tp_size=}"
            )
            raise

        if self.device == "cuda":
            backend = "nccl"
        elif self.device == "xpu":
            backend = "xccl"
        elif self.device == "hpu":
            backend = "hccl"
        elif self.device == "cpu":
            backend = "gloo"

        before_avail_memory = get_available_gpu_memory(self.device, self.gpu_id)
        if not self.server_args.enable_p2p_check:
            monkey_patch_p2p_access_check()

        if self.server_args.dist_init_addr:
            dist_init_method = f"tcp://{self.server_args.dist_init_addr}"
        else:
            dist_init_method = f"tcp://127.0.0.1:{self.dist_port}"
        set_custom_all_reduce(not self.server_args.disable_custom_all_reduce)

        if not self.is_draft_worker:
            # Only initialize the distributed environment on the target model worker.
            init_distributed_environment(
                backend=backend,
                world_size=self.tp_size,
                rank=self.tp_rank,
                local_rank=self.gpu_id,
                distributed_init_method=dist_init_method,
                timeout=self.server_args.dist_timeout,
            )
            initialize_model_parallel(tensor_model_parallel_size=self.tp_size)
            initialize_dp_attention(
                enable_dp_attention=self.server_args.enable_dp_attention,
                tp_rank=self.tp_rank,
                tp_size=self.tp_size,
                dp_size=self.server_args.dp_size,
            )

        min_per_gpu_memory = get_available_gpu_memory(
            self.device, self.gpu_id, distributed=self.tp_size > 1
        )
        self.tp_group = get_tp_group()
        self.attention_tp_group = get_attention_tp_group()

        # Check memory for tensor parallelism
        local_gpu_memory = get_available_gpu_memory(self.device, self.gpu_id)
        if self.tp_size > 1:
            if min_per_gpu_memory < local_gpu_memory * 0.9:
                if get_bool_env_var("SGL_DISABLE_TP_MEMORY_INBALANCE_CHECK"):
                    logger.warning(
                        "The memory capacity is unbalanced. Some GPUs may be occupied by other processes. "
                        f"{min_per_gpu_memory=}, {local_gpu_memory=}, {local_gpu_memory * 0.9=}"
                    )
                else:
                    raise ValueError(
                        "The memory capacity is unbalanced. Some GPUs may be occupied by other processes. "
                        f"{min_per_gpu_memory=}, {local_gpu_memory=}, {local_gpu_memory * 0.9=}"
                    )

        logger.info(
            f"Init torch distributed ends. mem usage={(before_avail_memory - local_gpu_memory):.2f} GB"
        )
        return min_per_gpu_memory

    def load_model(self):
        before_avail_memory = get_available_gpu_memory(self.device, self.gpu_id)
        logger.info(
            f"Load weight begin. avail mem={get_available_gpu_memory(self.device, self.gpu_id):.2f} GB"
        )

        # This can reduce thread conflicts and speed up weight loading.
        if self.device != "cpu":
            torch.set_num_threads(1)
        if self.device == "cuda":
            if torch.cuda.get_device_capability()[0] < 8:
                logger.info(
                    "Compute capability below sm80. Use float16 due to lack of bfloat16 support."
                )
                self.server_args.dtype = "float16"
                self.model_config.dtype = torch.float16
                if torch.cuda.get_device_capability()[1] < 5:
                    raise RuntimeError("SGLang only supports sm75 and above.")

        set_cuda_arch()

        # Prepare the model config
        self.load_config = LoadConfig(
            load_format=self.server_args.load_format,
            download_dir=self.server_args.download_dir,
        )
        if self.server_args.load_format == "gguf":
            monkey_patch_vllm_gguf_config()

        # Load the model
        # Remove monkey_patch when linear.py quant remove dependencies with vllm
        monkey_patch_vllm_parallel_state()
        monkey_patch_isinstance_for_vllm_base_layer()

        with self.memory_saver_adapter.region():
            self.model = get_model(
                model_config=self.model_config,
                load_config=self.load_config,
                device_config=DeviceConfig(self.device),
            )
        monkey_patch_vllm_parallel_state(reverse=True)
        monkey_patch_isinstance_for_vllm_base_layer(reverse=True)

        if self.server_args.kv_cache_dtype == "fp8_e4m3":
            if self.server_args.quantization_param_path is not None:
                if callable(getattr(self.model, "load_kv_cache_scales", None)):
                    self.model.load_kv_cache_scales(
                        self.server_args.quantization_param_path
                    )
                    logger.info(
                        "Loaded KV cache scaling factors from %s",
                        self.server_args.quantization_param_path,
                    )
                else:
                    raise RuntimeError(
                        "Using FP8 KV cache and scaling factors provided but "
                        "model %s does not support loading scaling factors.",
                        self.model.__class__,
                    )
            else:
                logger.warning(
                    "Using FP8 KV cache but no scaling factors "
                    "provided. Defaulting to scaling factors of 1.0. "
                    "This may lead to less accurate results!"
                )

        # Parse other args
        self.sliding_window_size = (
            self.model.get_attention_sliding_window_size()
            if hasattr(self.model, "get_attention_sliding_window_size")
            else None
        )
        self.dtype = self.model_config.dtype

        after_avail_memory = get_available_gpu_memory(self.device, self.gpu_id)
        logger.info(
            f"Load weight end. "
            f"type={type(self.model).__name__}, "
            f"dtype={self.dtype}, "
            f"avail mem={after_avail_memory:.2f} GB, "
            f"mem usage={(before_avail_memory - after_avail_memory):.2f} GB."
        )

        # Handle the case where some ranks do not finish loading.
        try:
            dist.monitored_barrier(
                group=get_tp_group().cpu_group,
                timeout=datetime.timedelta(seconds=UNBALANCED_MODEL_LOADING_TIMEOUT_S),
                wait_all_ranks=True,
            )
        except RuntimeError:
            raise ValueError(
                f"TP rank {self.tp_rank} could finish the model loading, but there are other ranks that didn't finish loading. It is likely due to unexpected failures (e.g., OOM) or a slow node."
            ) from None

    def update_expert_location_start(self, recv_req: UpdateExpertLocationReqInput):
        self._expert_location_updater.start(recv_req)

    def event_loop_step(self) -> List[Any]:
        if self._expert_location_updater is None:
            return []
        return self._expert_location_updater.event_loop_step()

    def update_weights_from_disk(
        self, model_path: str, load_format: str, param_categories: Optional[List[str]]
    ) -> tuple[bool, str]:
        """Update engine weights in-place from the disk."""
        logger.info(
            f"Update engine weights online from disk begin. "
            f"avail mem={get_available_gpu_memory(self.device, self.gpu_id):.2f} GB"
        )

        target_device = torch.device(self.device)
        self.model_config.model_path = model_path
        load_config = LoadConfig(load_format=load_format)

        # Only support DefaultModelLoader for now
        loader = get_model_loader(load_config)
        if not isinstance(loader, DefaultModelLoader):
            message = f"Failed to get model loader: {loader}."
            return False, message

        def get_weight_iter(config):
            iter = loader._get_weights_iterator(
                DefaultModelLoader.Source.init_new(config, model)
            )
            return iter

        def filter_weight_iter(iter: Iterable[Tuple[str, torch.Tensor]]):
            if param_categories is None:
                yield from iter
            else:
                for name, weight in iter:
                    if (
                        self.model.get_param_name_info(name).category
                        in param_categories
                    ):
                        yield name, weight

        def model_load_weights(model, iter):
            DefaultModelLoader.load_weights_and_postprocess(model, iter, target_device)
            return model

        with set_default_torch_dtype(self.model_config.dtype):
            try:
                iter = filter_weight_iter(get_weight_iter(self.model_config))
            except Exception as e:
                message = f"Failed to get weights iterator: {e}."
                return False, message
            try:
                model = model_load_weights(self.model, iter)
            except Exception as e:
                message = (
                    f"Failed to update weights: {e}.\nRolling back to original weights."
                )
                del iter
                gc.collect()
                iter = get_weight_iter(self.model_config)
                self.model = model_load_weights(self.model, iter)
                return False, message

        self.model = model
        self.server_args.model_path = model_path
        self.server_args.load_format = load_format
        self.load_config = load_config

        logger.info("Update weights end.")
        return True, "Succeeded to update model weights."

    def init_weights_update_group(
        self,
        master_address,
        master_port,
        rank_offset,
        world_size,
        group_name,
        backend="nccl",
    ):
        """Initialize the Torch process group for model parameter updates.

        `_model_update_group` is used in the RLHF workflow, where rank
        0 is the actor model in the training engine, and the other ranks are
        the inference engine, which is used for rollout.

        In the RLHF workflow, the training engine updates the model
        weights/parameters online, and broadcasts them to the inference
        engine through the `_model_update_group` process group.
        """
        assert (
            torch.distributed.is_initialized()
        ), "Default torch process group must be initialized"
        assert group_name != "", "Group name cannot be empty"

        rank = rank_offset + self.tp_rank

        logger.info(
            f"init custom process group: master_address={master_address}, master_port={master_port}, "
            f"rank_offset={rank_offset}, rank={rank}, world_size={world_size}, group_name={group_name}, backend={backend}"
        )

        try:
            self._model_update_group = init_custom_process_group(
                backend=backend,
                init_method=f"tcp://{master_address}:{master_port}",
                world_size=world_size,
                rank=rank,
                group_name=group_name,
            )
            dist.barrier(group=self._model_update_group, device_ids=[rank])
            return True, "Succeeded to initialize custom process group."
        except Exception as e:
            message = f"Failed to initialize custom process group: {e}."
            logger.error(message)
            return False, message

    def update_weights_from_distributed(self, name, dtype, shape):
        """
        Update specific parameter in the model weights online
        through `_model_update_group` process group.

        Args:
            name: the name of the parameter to be updated.
            dtype: the data type of the parameter to be updated.
            shape: the shape of the parameter to be updated.
        """
        target_dtype = (
            dtype if isinstance(dtype, torch.dtype) else getattr(torch, dtype)
        )

        assert (
            self._model_update_group is not None
        ), "model update group must be initialized"

        try:
            weights = torch.empty(shape, dtype=target_dtype, device=self.device)
            torch.distributed.broadcast(weights, src=0, group=self._model_update_group)
            self.model.load_weights([(name, weights)])
            return True, f"Succeeded to update parameter {name} online."

        except Exception as e:
            error_msg = (
                f"Failed to update parameter online: {e}. "
                f"The full weights of the ModelRunner are partially updated. "
                f"Please discard the whole weights."
            )
            logger.error(error_msg)
            return False, error_msg

    def update_weights_from_tensor(
        self,
        named_tensors: List[Tuple[str, Union[torch.Tensor, "LocalSerializedTensor"]]],
        load_format: Optional[str] = None,
    ):
        named_tensors = [
            (name, _unwrap_tensor(tensor, tp_rank=self.tp_rank))
            for name, tensor in named_tensors
        ]
        if load_format == "direct":
            _model_load_weights_direct(self.model, named_tensors)
        elif load_format is None:
            self.model.load_weights(named_tensors)
        else:
            raise NotImplementedError(f"Unknown load_format={load_format}")
        return True, "Success"

    def get_weights_by_name(
        self, name: str, truncate_size: int = 100
    ) -> Optional[torch.Tensor]:
        """Get the weights of the parameter by its name. Similar to `get_parameter` in Hugging Face.

        Only used for unit test with an unoptimized performance.
        For optimized performance, please use torch.save and torch.load.
        """
        # TODO: (chenyang) Add support for Qwen models.
        try:
            return self.model.get_weights_by_name(
                name, truncate_size, tp_size=self.tp_size
            )
        except Exception as e:
            logger.error(f"Error when getting parameter {name}: {e}")
            return None

    def init_lora_manager(self):
        self.lora_manager = LoRAManager(
            base_model=self.model,
            lora_paths=self.server_args.lora_paths,
            base_hf_config=self.model_config.hf_config,
            max_loras_per_batch=self.server_args.max_loras_per_batch,
            load_config=self.load_config,
            dtype=self.dtype,
            lora_backend=self.server_args.lora_backend,
            tp_size=self.tp_size,
            tp_rank=self.tp_rank,
        )
        logger.info("LoRA manager ready.")

    def profile_max_num_token(self, total_gpu_memory: int):
        available_gpu_memory = get_available_gpu_memory(
            self.device, self.gpu_id, distributed=self.tp_size > 1
        )
        if self.use_mla_backend:
            cell_size = (
                (self.model_config.kv_lora_rank + self.model_config.qk_rope_head_dim)
                * self.model_config.num_hidden_layers
                * torch._utils._element_size(self.kv_cache_dtype)
            )
        else:
            cell_size = (
                self.model_config.get_num_kv_heads(get_attention_tp_size())
                * self.model_config.head_dim
                * self.model_config.num_hidden_layers
                * 2
                * torch._utils._element_size(self.kv_cache_dtype)
            )
        rest_memory = available_gpu_memory - total_gpu_memory * (
            1 - self.mem_fraction_static
        )
        max_num_token = int(rest_memory * (1 << 30) // cell_size)
        return max_num_token

    def init_memory_pool(
        self,
        total_gpu_memory: int,
        max_num_reqs: Optional[int] = None,
        max_total_tokens: Optional[int] = None,
    ):
        if self.server_args.kv_cache_dtype == "auto":
            self.kv_cache_dtype = self.dtype
        elif self.server_args.kv_cache_dtype == "fp8_e5m2":
            if is_hip():  # Using natively supported format
                self.kv_cache_dtype = torch.float8_e5m2fnuz
            else:
                self.kv_cache_dtype = torch.float8_e5m2
        elif self.server_args.kv_cache_dtype == "fp8_e4m3":
            if is_cuda():
                self.kv_cache_dtype = torch.float8_e4m3fn
        else:
            raise ValueError(
                f"Unsupported kv_cache_dtype: {self.server_args.kv_cache_dtype}."
            )

        self.max_total_num_tokens = self.profile_max_num_token(total_gpu_memory)

        if max_num_reqs is None:
            max_num_reqs = min(
                max(
                    int(
                        self.max_total_num_tokens / self.model_config.context_len * 512
                    ),
                    2048,
                ),
                4096,
            )

        if SGLANG_CI_SMALL_KV_SIZE:
            self.max_total_num_tokens = int(SGLANG_CI_SMALL_KV_SIZE)

        if not self.spec_algorithm.is_none():
            if self.is_draft_worker:
                self.max_total_num_tokens = self.server_args.draft_runner_cache_size
                max_num_reqs = self.server_args.max_num_reqs
            else:
                # We are sharing the `token_to_kv_pool`, and both verify and draft tokens
                # can be concurrently allocated, so we should give a headroom for it.
                self.server_args.draft_runner_cache_size = (
                    self.max_total_num_tokens
                    # draft
                    + max_num_reqs
                    * self.server_args.speculative_num_steps
                    * self.server_args.speculative_eagle_topk
                    # verify
                    + max_num_reqs * self.server_args.speculative_num_draft_tokens
                    # buffer
                    + 100
                )
                # Target worker and draft worker shares the same indices for the
                # token_to_kv_pool, so we should make sure to match max_total_num_tokens.
                self.max_total_num_tokens = self.server_args.draft_runner_cache_size
                self.server_args.max_num_reqs = max_num_reqs

        if max_total_tokens is not None:
            if max_total_tokens > self.max_total_num_tokens:
                logging.warning(
                    f"max_total_tokens={max_total_tokens} is larger than the profiled value "
                    f"{self.max_total_num_tokens}. "
                    f"Use the profiled value instead."
                )
            self.max_total_num_tokens = min(self.max_total_num_tokens, max_total_tokens)

        self.max_total_num_tokens = (
            self.max_total_num_tokens
            // self.server_args.page_size
            * self.server_args.page_size
        )

        if self.max_total_num_tokens <= 0:
            raise RuntimeError(
                "Not enough memory. Please try to increase --mem-fraction-static."
            )

        if self.req_to_token_pool is None:
            self.req_to_token_pool = ReqToTokenPool(
                size=max_num_reqs + 1,
                max_context_len=self.model_config.context_len + 4,
                device=self.device,
                enable_memory_saver=self.server_args.enable_memory_saver,
            )
        else:
            # Draft worker shares req_to_token_pool with the target worker.
            assert self.is_draft_worker

        if self.use_mla_backend:
            self.token_to_kv_pool = MLATokenToKVPool(
                self.max_total_num_tokens,
                page_size=self.page_size,
                dtype=self.kv_cache_dtype,
                kv_lora_rank=self.model_config.kv_lora_rank,
                qk_rope_head_dim=self.model_config.qk_rope_head_dim,
                layer_num=self.model_config.num_hidden_layers,
                device=self.device,
                enable_memory_saver=self.server_args.enable_memory_saver,
            )
        elif self.server_args.enable_double_sparsity:
            self.token_to_kv_pool = DoubleSparseTokenToKVPool(
                self.max_total_num_tokens,
                page_size=self.page_size,
                dtype=self.kv_cache_dtype,
                head_num=self.model_config.get_num_kv_heads(get_attention_tp_size()),
                head_dim=self.model_config.head_dim,
                layer_num=self.model_config.num_hidden_layers,
                device=self.device,
                heavy_channel_num=self.server_args.ds_heavy_channel_num,
                enable_memory_saver=self.server_args.enable_memory_saver,
            )
        else:
            self.token_to_kv_pool = MHATokenToKVPool(
                self.max_total_num_tokens,
                page_size=self.page_size,
                dtype=self.kv_cache_dtype,
                head_num=self.model_config.get_num_kv_heads(get_attention_tp_size()),
                head_dim=self.model_config.head_dim,
                layer_num=self.model_config.num_hidden_layers,
                device=self.device,
                enable_memory_saver=self.server_args.enable_memory_saver,
            )

        if self.token_to_kv_pool_allocator is None:
            if self.page_size == 1:
                self.token_to_kv_pool_allocator = TokenToKVPoolAllocator(
                    self.max_total_num_tokens,
                    dtype=self.kv_cache_dtype,
                    device=self.device,
                    kvcache=self.token_to_kv_pool,
                )
            else:
                self.token_to_kv_pool_allocator = PagedTokenToKVPoolAllocator(
                    self.max_total_num_tokens,
                    page_size=self.page_size,
                    dtype=self.kv_cache_dtype,
                    device=self.device,
                    kvcache=self.token_to_kv_pool,
                )
        else:
            assert self.is_draft_worker

        logger.info(
            f"Memory pool end. "
            f"avail mem={get_available_gpu_memory(self.device, self.gpu_id):.2f} GB"
        )

    def init_cublas(self):
        """We need to run a small matmul to init cublas. Otherwise, it will raise some errors later."""
        dtype = torch.float16
        device = "cuda"
        a = torch.ones((16, 16), dtype=dtype, device=device)
        b = torch.ones((16, 16), dtype=dtype, device=device)
        c = a @ b
        return c

    def init_attention_backend(self):
        if self.server_args.enable_two_batch_overlap:
            self.attn_backend = TboAttnBackend(
                primary=self._create_attention_backend_core(),
                children=[self._create_attention_backend_core() for _ in range(2)],
            )
        else:
            self.attn_backend = self._create_attention_backend_core()

    def _create_attention_backend_core(self):
        """Init attention kernel backend."""
        if self.server_args.attention_backend == "flashinfer":
            if not self.use_mla_backend:
                from sglang.srt.layers.attention.flashinfer_backend import (
                    FlashInferAttnBackend,
                )

                # Init streams
                if self.server_args.speculative_algorithm == "EAGLE":
                    self.plan_stream_for_flashinfer = torch.cuda.Stream()
                return FlashInferAttnBackend(self)
            else:
                from sglang.srt.layers.attention.flashinfer_mla_backend import (
                    FlashInferMLAAttnBackend,
                )

                return FlashInferMLAAttnBackend(self)
        elif self.server_args.attention_backend == "triton":
            assert self.sliding_window_size is None, (
                "Window attention is not supported in the triton attention backend. "
                "Please use `--attention-backend flashinfer`."
            )
            assert not self.model_config.is_encoder_decoder, (
                "Cross attention is not supported in the triton attention backend. "
                "Please use `--attention-backend flashinfer`."
            )
            if self.server_args.enable_double_sparsity:
                from sglang.srt.layers.attention.double_sparsity_backend import (
                    DoubleSparseAttnBackend,
                )

                return DoubleSparseAttnBackend(self)
            else:
                from sglang.srt.layers.attention.triton_backend import TritonAttnBackend

                return TritonAttnBackend(self)
        elif self.server_args.attention_backend == "torch_native":
            from sglang.srt.layers.attention.torch_native_backend import (
                TorchNativeAttnBackend,
            )

            return TorchNativeAttnBackend(self)
        elif self.server_args.attention_backend == "flashmla":
            from sglang.srt.layers.attention.flashmla_backend import FlashMLABackend

            return FlashMLABackend(self)
        elif self.server_args.attention_backend == "fa3":
            assert torch.cuda.get_device_capability()[0] >= 9, (
                "FlashAttention v3 Backend requires SM>=90. "
                "Please use `--attention-backend flashinfer`."
            )
            from sglang.srt.layers.attention.flashattention_backend import (
                FlashAttentionBackend,
            )

            return FlashAttentionBackend(self)
        else:
            raise ValueError(
                f"Invalid attention backend: {self.server_args.attention_backend}"
            )

    def init_double_sparsity_channel_config(self, selected_channel):
        selected_channel = "." + selected_channel + "_proj"
        self.sorted_channels = []
        # load channel config
        with open(self.server_args.ds_channel_config_path, "r") as f:
            channel_config = json.load(f)

        for i in range(self.model_config.num_hidden_layers):
            key = "model.layers." + str(i) + ".self_attn" + selected_channel
            self.sorted_channels.append(
                torch.tensor(channel_config[key])[
                    :, : self.server_args.ds_heavy_channel_num
                ]
                .contiguous()
                .cuda()
            )

    def init_cuda_graphs(self):
        """Capture cuda graphs."""
        self.cuda_graph_runner = None

        if not self.is_generation:
            # TODO: Currently, cuda graph only captures decode steps, which only exists for generation models
            return

        if self.server_args.disable_cuda_graph:
            logger.warning(
                "\n\nCUDA Graph is DISABLED.\n"
                "This will cause significant performance degradation.\n"
                "CUDA Graph should almost never be disabled in most usage scenarios.\n"
                "If you encounter OOM issues, please try setting --mem-fraction-static to a lower value (such as 0.8 or 0.7) instead of disabling CUDA Graph.\n"
            )
            return

        tic = time.time()
        before_mem = get_available_gpu_memory(self.device, self.gpu_id)
        logger.info(
            f"Capture cuda graph begin. This can take up to several minutes. avail mem={before_mem:.2f} GB"
        )
        self.cuda_graph_runner = CudaGraphRunner(self)
        after_mem = get_available_gpu_memory(self.device, self.gpu_id)
        logger.info(
            f"Capture cuda graph end. Time elapsed: {time.time() - tic:.2f} s. "
            f"avail mem={after_mem:.2f} GB. mem usage={(before_mem - after_mem):.2f} GB."
        )

    def apply_torch_tp(self):
        logger.info(f"Enabling torch tensor parallelism on {self.tp_size} devices.")
        from sglang.srt.model_parallel import tensor_parallel

        device_mesh = torch.distributed.init_device_mesh(self.device, (self.tp_size,))
        tensor_parallel(self.model, device_mesh)

    def forward_decode(self, forward_batch: ForwardBatch):
        self.attn_backend.init_forward_metadata(forward_batch)
        return self.model.forward(
            forward_batch.input_ids, forward_batch.positions, forward_batch
        )

    def forward_extend(
        self, forward_batch: ForwardBatch, skip_attn_backend_init: bool = False
    ):
        if not skip_attn_backend_init:
            self.attn_backend.init_forward_metadata(forward_batch)

        if self.is_generation:
            if forward_batch.input_embeds is None:
                return self.model.forward(
                    forward_batch.input_ids, forward_batch.positions, forward_batch
                )
            else:
                return self.model.forward(
                    forward_batch.input_ids,
                    forward_batch.positions,
                    forward_batch,
                    input_embeds=forward_batch.input_embeds.bfloat16(),
                )
        else:
            # Only embedding models have get_embedding parameter
            return self.model.forward(
                forward_batch.input_ids,
                forward_batch.positions,
                forward_batch,
                get_embedding=True,
            )

    def forward_idle(self, forward_batch: ForwardBatch):
        return self.model.forward(
            forward_batch.input_ids, forward_batch.positions, forward_batch
        )

    def forward(
        self, forward_batch: ForwardBatch, skip_attn_backend_init: bool = False
    ) -> LogitsProcessorOutput:
        self.forward_pass_id += 1
<<<<<<< HEAD
        with get_global_expert_distribution_recorder().with_forward_pass(
            self.forward_pass_id
        ):
            return self._forward_raw(forward_batch, skip_attn_backend_init)
=======
        with expert_distribution_recorder.with_forward_pass(self.forward_pass_id):
            with fine_grained_benchmark.maybe_benchmark(
                forward_batch, self.tp_rank, self.forward_pass_id
            ):
                return self._forward_raw(forward_batch, skip_attn_backend_init)
>>>>>>> e1e6630f

    def _forward_raw(
        self, forward_batch: ForwardBatch, skip_attn_backend_init: bool
    ) -> LogitsProcessorOutput:
<<<<<<< HEAD
=======
        print(
            f"hi forward_raw {forward_batch.forward_mode=} {forward_batch.batch_size=} {forward_batch.tbo_split_seq_index=}"
        )
>>>>>>> e1e6630f
        if (
            forward_batch.forward_mode.is_cuda_graph()
            and self.cuda_graph_runner
            and self.cuda_graph_runner.can_run(forward_batch)
        ):
            return self.cuda_graph_runner.replay(
                forward_batch, skip_attn_backend_init=skip_attn_backend_init
            )

        if forward_batch.forward_mode.is_decode():
            return self.forward_decode(forward_batch)
        elif forward_batch.forward_mode.is_extend():
            return self.forward_extend(
                forward_batch, skip_attn_backend_init=skip_attn_backend_init
            )
        elif forward_batch.forward_mode.is_idle():
            return self.forward_idle(forward_batch)
        else:
            raise ValueError(f"Invalid forward mode: {forward_batch.forward_mode}")

    def _preprocess_logits(
        self, logits_output: LogitsProcessorOutput, sampling_info: SamplingBatchInfo
    ):
        # Apply logit bias
        if sampling_info.sampling_info_done:
            # Overlap mode: the function update_regex_vocab_mask was executed
            # in process_batch_result of the last batch.
            if sampling_info.grammars:
                sampling_info.sampling_info_done.wait()
        else:
            # Normal mode: Put CPU-heavy tasks here. They will be overlapped with the forward pass.
            sampling_info.update_regex_vocab_mask()
        sampling_info.apply_logits_bias(logits_output.next_token_logits)

    def sample(
        self,
        logits_output: LogitsProcessorOutput,
        forward_batch: ForwardBatch,
    ) -> torch.Tensor:
        """Sample and compute logprobs and update logits_output.

        Args:
            logits_output: The logits output from the model forward
            forward_batch: The forward batch that generates logits_output

        Returns:
            A list of next_token_ids
        """
        # For duplex models with multiple output streams.
        if isinstance(logits_output, tuple):
            return torch.stack(
                [self.sample(values, forward_batch) for values in logits_output],
                axis=-1,
            )

        self._preprocess_logits(logits_output, forward_batch.sampling_info)

        # Sample the next tokens
        next_token_ids = self.sampler(
            logits_output,
            forward_batch.sampling_info,
            forward_batch.return_logprob,
            forward_batch.top_logprobs_nums,
            forward_batch.token_ids_logprobs,
        )
        return next_token_ids

    @property
    def model_is_mrope(self) -> bool:
        """Detect if the model has "mrope" rope_scaling type.
        mrope requires keep "rope_deltas" between prompt and decoding phases."""
        rope_scaling = getattr(self.model_config.hf_config, "rope_scaling", {})
        if rope_scaling is None:
            return False
        is_mrope_enabled = "mrope_section" in rope_scaling
        return is_mrope_enabled

    def save_remote_model(self, url: str):
        from sglang.srt.model_loader.loader import RemoteModelLoader

        logger.info(f"Saving model to {url}")
        RemoteModelLoader.save_model(self.model, self.model_config.model_path, url)

    def save_sharded_model(
        self, path: str, pattern: Optional[str] = None, max_size: Optional[int] = None
    ):
        from sglang.srt.model_loader.loader import ShardedStateLoader

        logger.info(
            f"Save sharded model to {path} with pattern {pattern} and max_size {max_size}"
        )
        ShardedStateLoader.save_model(self.model, path, pattern, max_size)


def _model_load_weights_direct(model, named_tensors: List[Tuple[str, torch.Tensor]]):
    params_dict = dict(model.named_parameters())
    for name, tensor in named_tensors:
        default_weight_loader(params_dict[name], tensor)


def _unwrap_tensor(tensor, tp_rank):
    if isinstance(tensor, LocalSerializedTensor):
        monkey_patch_torch_reductions()
        tensor = tensor.get(tp_rank)
    return tensor.to(torch.cuda.current_device())


@dataclass
class LocalSerializedTensor:
    """torch.Tensor that gets serialized by MultiprocessingSerializer (which only serializes a pointer and not the data).
    The i-th element in the list corresponds to i-th rank's GPU."""

    values: List[bytes]

    def get(self, rank: int):
        return MultiprocessingSerializer.deserialize(self.values[rank])<|MERGE_RESOLUTION|>--- conflicted
+++ resolved
@@ -35,15 +35,12 @@
     initialize_model_parallel,
     set_custom_all_reduce,
 )
-<<<<<<< HEAD
 from sglang.srt.distributed.parallel_state import (
     get_world_group,
     monkey_patch_vllm_parallel_state,
 )
-=======
 from sglang.srt.distributed.parallel_state import monkey_patch_vllm_parallel_state
 from sglang.srt.layers.attention.tbo_backend import TboAttnBackend
->>>>>>> e1e6630f
 from sglang.srt.layers.dp_attention import (
     get_attention_tp_group,
     get_attention_tp_size,
@@ -54,7 +51,6 @@
 from sglang.srt.layers.sampler import Sampler
 from sglang.srt.layers.torchao_utils import apply_torchao_config_to_model
 from sglang.srt.lora.lora_manager import LoRAManager
-<<<<<<< HEAD
 from sglang.srt.managers.expert_distribution import (
     ExpertDistributionRecorder,
     get_global_expert_distribution_recorder,
@@ -67,11 +63,6 @@
     global_server_args_dict,
     set_global_expert_location_metadata,
 )
-=======
-from sglang.srt.managers.expert_distribution import expert_distribution_recorder
-from sglang.srt.managers.expert_location import ExpertLocationMetadata
-from sglang.srt.managers.schedule_batch import global_server_args_dict
->>>>>>> e1e6630f
 from sglang.srt.mem_cache.memory_pool import (
     DoubleSparseTokenToKVPool,
     MHATokenToKVPool,
@@ -250,14 +241,6 @@
         self.sampler = Sampler()
         self.load_model()
 
-        self.expert_location_metadata = ExpertLocationMetadata.from_model(self.model)
-        expert_distribution_recorder.initialize(
-            server_args,
-            self.expert_location_metadata,
-            # TODO handle DP!=TP case
-            rank=self.tp_rank,
-        )
-
         # Apply torchao quantization
         torchao_applied = getattr(self.model, "torchao_applied", False)
         # In layered loading, torchao may have been applied
@@ -1111,28 +1094,18 @@
         self, forward_batch: ForwardBatch, skip_attn_backend_init: bool = False
     ) -> LogitsProcessorOutput:
         self.forward_pass_id += 1
-<<<<<<< HEAD
-        with get_global_expert_distribution_recorder().with_forward_pass(
-            self.forward_pass_id
-        ):
-            return self._forward_raw(forward_batch, skip_attn_backend_init)
-=======
-        with expert_distribution_recorder.with_forward_pass(self.forward_pass_id):
+        with get_global_expert_distribution_recorder().with_forward_pass(self.forward_pass_id):
             with fine_grained_benchmark.maybe_benchmark(
                 forward_batch, self.tp_rank, self.forward_pass_id
             ):
                 return self._forward_raw(forward_batch, skip_attn_backend_init)
->>>>>>> e1e6630f
 
     def _forward_raw(
         self, forward_batch: ForwardBatch, skip_attn_backend_init: bool
     ) -> LogitsProcessorOutput:
-<<<<<<< HEAD
-=======
         print(
             f"hi forward_raw {forward_batch.forward_mode=} {forward_batch.batch_size=} {forward_batch.tbo_split_seq_index=}"
         )
->>>>>>> e1e6630f
         if (
             forward_batch.forward_mode.is_cuda_graph()
             and self.cuda_graph_runner
